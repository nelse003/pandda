from __future__ import print_function

import os, sys, glob, time, re, shutil
import copy, warnings

import numpy, pandas, scipy.stats

from libtbx import easy_mp
from libtbx.utils import Sorry, Failure
from libtbx.math_utils import ifloor, iceil

import cctbx.maptbx
import scitbx.matrix

from scitbx.array_family import flex

from bamboo.common import Meta, Info
from bamboo.common.logs import Log
from bamboo.common.file import FileManager
from bamboo.common.path import easy_directory, rel_symlink, delete_with_glob
from bamboo.common.status import status_bar, status_bar_2
from bamboo.common.command import CommandManager
from bamboo.common.holders import HolderList

from bamboo.plot import bar
from bamboo.maths import round_no_fail
from bamboo.stats import modified_z_scores

from giant.dataset import ModelAndData, ElectronDensityMap
from giant.manager import Program
from giant.grid import Grid
from giant.grid.masks import AtomicMask, GridMask
from giant.structure.align import GlobalAlignment
from giant.structure.select import calphas, protein, sel_altloc, non_water
from giant.structure.formatting import Labeller, ShortLabeller
from giant.xray.data import estimate_wilson_b_factor
from giant.xray.scaling import IsotropicBfactorScalingFactory

from pandda.phil import pandda_phil
from pandda.analyse.events import cluster_events
from pandda.analyse.functions import DatasetAligner, MapLoader, DensityStatistics, UncertaintyCalculator, wrapper_run
from pandda.constants import *
from pandda import HEADER_TEXT, VERSION


class PanddaDataset(ModelAndData):


    def __init__(self, model, data):
        """Subclass of ModelAndData used for PanDDA Analysis"""

        super(PanddaDataset, self).__init__(model=model, data=data)

        self.child = None
        self.events = []


class PanddaReferenceDataset(ModelAndData):


    _origin_shift = None

    def __init__(self, model, data):

        super(PanddaReferenceDataset, self).__init__(model=model, data=data)

        self.set_origin_shift((0.,0.,0.))
        self.child = None

    def set_origin_shift(self, shift):
        """Creates an alignment corresponding to an origin shift"""

        self._origin_shift = shift
        r = scitbx.matrix.rec([1,0,0,0,1,0,0,0,1], (3,3))
        t = scitbx.matrix.rec(shift, (3,1))
        rt = scitbx.matrix.rt((r,t))
        self.model.alignment = GlobalAlignment(alignment_mx=rt, alignment_sites=calphas(self.model.hierarchy).atoms().extract_xyz(),  id='ref')
        return self.model.alignment

    def origin_shift(self):
        return self._origin_shift

    def ref2grid(self, *args, **kwargs):
        return self.model.alignment.nat2ref(*args, **kwargs)
    def grid2ref(self, *args, **kwargs):
        return self.model.alignment.ref2nat(*args, **kwargs)

    def copy(self):
        return copy.deepcopy(self)


class PanddaDatasetList(HolderList):


    _holder_class = PanddaDataset
    _reference_class = PanddaReferenceDataset
    _reference = None

    def _get_num(self, item):
        return item.num
    def _get_tag(self, item):
        return item.tag

    def set_reference(self, dataset):
        assert isinstance(dataset, self._reference_class), 'reference not of the right class: {}'.format(self._reference_class)
        self._reference = dataset

    def reference(self):
        return self._reference


class MapHolderList(HolderList):


    _holder_class = ElectronDensityMap

    def _get_num(self, item):
        return item.meta.num
    def _get_tag(self, item):
        return item.meta.tag


class MapList(Info):


    _map_names = []

    def __init__(self, map_names=None):
        if map_names is None: map_names=[]
        assert self._map_names+map_names, 'No Maps defined'
        for m in self._map_names+map_names:
            self.__dict__[m] = None
        self.meta = Meta()
        self._initialized = True

    def __getitem__(self, item):
        return self.__dict__[item]


class PanddaStatMapList(MapList):


    _map_names = ['mean_map','medn_map','stds_map','sadj_map','skew_map','kurt_map','bimo_map']


class PanddaMultipleStatMapList(object):


    def __init__(self):
        """Store lots of statistical maps"""
        self.map_lists = {}

    def get_resolutions(self):
        return sorted(self.map_lists.keys())

    def add(self, stat_map_list, resolution, overwrite=False):
        assert isinstance(resolution, float), 'Resolution of map must be of type float. Type given: {!s}'.format(type(resolution))
        if overwrite is not False: assert resolution not in self.map_lists.keys(), 'MAPS OF THIS RESOLUTION ALREADY ADDED'
        assert isinstance(stat_map_list, PanddaStatMapList), 'stat_map_list must be of type PanddaMultipleStatMapList. Type given: {!s}'.format(type(stat_map_list))
        self.map_lists[resolution] = stat_map_list

    def get(self, resolution):
        return self.map_lists[resolution]


class PanddaMultiDatasetAnalyser(Program):


    _NAME    = 'pandda.analyse'
    _DESC    = ''
    _VERSION = VERSION
    _TEXT    = HEADER_TEXT

    def __init__(self, params):
        """Main PanDDA Class"""

        # Log init time
        self._init_time = time.time()
        # ===============================================================================>
        # Process input arguments
        # ===============================================================================>
        # Store master phil for reference
        self.master_phil = pandda_phil
        # Store different levels of the params for easy access
        self._input_params = params
        self.args = self._input_params.pandda
        self.params = self._input_params.pandda.params
        self.settings = self._input_params.settings
        # ===============================================================================>
        # Output files stuff
        # ===============================================================================>
        assert self.args.output.out_dir, 'pandda.output.out_dir IS NOT DEFINED'
        self.out_dir = easy_directory(os.path.abspath(self.args.output.out_dir))
        # Create a couple of files and directories for the logs and the parameters
        self._log_dir = easy_directory(os.path.join(self.out_dir, 'logs'))
        self._log_filename = 'pandda-{}.log'.format(time.strftime("%Y-%m-%d-%H%M", time.gmtime()))
        self._def_filename = self._log_filename.replace('.log','.def')
        self._eff_filename = self._log_filename.replace('.log','.eff')
        # Create a log for the object
        self.log = Log(log_file=os.path.join(self._log_dir, self._log_filename), verbose=self.settings.verbose)
        # ===============================================================================>
        # Data and maps stuff
        # ===============================================================================>
        self._new_dataset_files = []
        self.grid = None
        self.datasets = PanddaDatasetList()
        self.pickled_dataset_meta = Meta({'number_of_datasets':0, 'dataset_labels':[],'dataset_pickle_list':[]})
        self.stat_maps = PanddaMultipleStatMapList()
        # ===============================================================================>
        # Analysis objects
        # ===============================================================================>
        # Create tables object (to hold pandas dataframe objects)
        self.tables = Meta()
        # Record global information about the datasets
        self.tables.dataset_info        = pandas.DataFrame( data    = None,
                                                            index   = pandas.Index(data=[], name='dtag'),
                                                            columns = PanddaTableFields.all_dataset_fields      )
        # Record information about the created maps for each dataset
        self.tables.dataset_map_info    = pandas.DataFrame( data    = None,
                                                            index   = pandas.Index(data=[], name='dtag'),
                                                            columns = PanddaTableFields.all_dataset_map_fields  )
        # Record the events detected in each dataset
        self.tables.event_info          = pandas.DataFrame( data    = None,
                                                            index   = pandas.MultiIndex(levels=[[],[]], labels=[[],[]], names=['dtag','event_idx']),
                                                            columns = PanddaTableFields.all_event_fields        )
        # Record information about the clustered events (cluster of events = site)
        self.tables.site_info           = pandas.DataFrame( data    = None,
                                                            index   = pandas.Index(data=[], name='site_idx'),
                                                            columns = PanddaTableFields.all_site_fields         )
        # ===============================================================================>
        # Directory stuff
        # ===============================================================================>
        self._directory_setup()
        self._pickle_setup()

        if os.path.exists(self.pickle_handler.get_file('dataset_meta')):
            self._new_pandda = False
        else:
            self._new_pandda = True

        # ===============================================================================>
        # Setup functions
        # ===============================================================================>
        self.apply_shortcuts()

    #########################################################################################################
    #                                                                                                       #
    #                                              Directory Setup                                          #
    #                                                                                                       #
    #########################################################################################################

    def _directory_setup(self):
        """Initialise the pandda directory system"""

        # ===============================================================================>
        # Create a file and directory organiser
        # ===============================================================================>
        fm = self.initialise_file_manager(rootdir=self.out_dir)
        # ===============================================================================>
        # Filename templates
        # ===============================================================================>
        f = PanddaAnalyserFilenames
        h = PanddaHtmlFilenames
        # ===============================================================================>
        # Global Directories that do not change from run to run
        # ===============================================================================>
        fm.add_dir(dir_name='logs',                 dir_tag='logs',                 top_dir_tag='root', create=False, exists=True)
        fm.add_dir(dir_name='processed_datasets',   dir_tag='processed_datasets',   top_dir_tag='root', create=False, exists=False)
        fm.add_dir(dir_name='analyses',             dir_tag='analyses',             top_dir_tag='root', create=False, exists=False)
        fm.add_dir(dir_name='aligned_structures',   dir_tag='aligned_structures',   top_dir_tag='root', create=False, exists=False)
        # ================================================>
        # Input + Status parameters
        # ================================================>
        fm.add_file(file_name='pandda.{}',         file_tag='status',           dir_tag='root')
        fm.add_file(file_name=self._def_filename,  file_tag='def_file',         dir_tag='logs')
        fm.add_file(file_name=self._eff_filename,  file_tag='eff_file',         dir_tag='logs')
        # ================================================>
        # Somewhere to store the analysis summaries - for the user
        # ================================================>
        fm.add_dir(dir_name='html_summaries', dir_tag='output_summaries', top_dir_tag='analyses', create=False, exists=False)
        fm.add_file(file_name=h.initial_html,                      file_tag='initial_html',            dir_tag='output_summaries')
        fm.add_file(file_name=h.map_html,                          file_tag='map_html',                dir_tag='output_summaries')
        fm.add_file(file_name=h.analyse_html,                      file_tag='analyse_html',            dir_tag='output_summaries')
        fm.add_file(file_name=h.analyse_site_graph,                file_tag='analyse_site_graph',      dir_tag='output_summaries')
        fm.add_file(file_name=h.analyse_site_graph_mult,           file_tag='analyse_site_graph_mult', dir_tag='output_summaries')
        fm.add_file(file_name=h.pymol_sites_py,                    file_tag='pymol_sites_py',          dir_tag='output_summaries')
        fm.add_file(file_name=h.pymol_sites_pml,                   file_tag='pymol_sites_pml',         dir_tag='output_summaries')
        fm.add_file(file_name=h.pymol_sites_png_1,                 file_tag='pymol_sites_png_1',       dir_tag='output_summaries')
        fm.add_file(file_name=h.pymol_sites_png_2,                 file_tag='pymol_sites_png_2',       dir_tag='output_summaries')
        # ================================================>
        # Dataset summary graphs
        # ================================================>
        fm.add_dir(dir_name='dataset_summary_graphs', dir_tag='d_graphs', top_dir_tag='analyses', create=False, exists=False)
        fm.add_file(file_name='dataset_resolutions.png',              file_tag='d_resolutions',              dir_tag='d_graphs')
        fm.add_file(file_name='dataset_rfactors.png',                 file_tag='d_rfactors',                 dir_tag='d_graphs')
        fm.add_file(file_name='dataset_global_rmsd_to_ref.png',       file_tag='d_global_rmsd_to_ref',       dir_tag='d_graphs')
        fm.add_file(file_name='dataset_cell_axes.png',                file_tag='d_cell_axes',                dir_tag='d_graphs')
        fm.add_file(file_name='dataset_cell_angles.png',              file_tag='d_cell_angles',              dir_tag='d_graphs')
        fm.add_file(file_name='dataset_cell_volumes.png',             file_tag='d_cell_volumes',             dir_tag='d_graphs')
        fm.add_file(file_name='dataset_unscaled_wilson_plots.png',    file_tag='d_unscaled_wilson_plots',    dir_tag='d_graphs')
        fm.add_file(file_name='dataset_unscaled_wilson_rmsds.png',    file_tag='d_unscaled_wilson_rmsds',    dir_tag='d_graphs')
        fm.add_file(file_name='dataset_unscaled_wilson_ln_rmsds.png', file_tag='d_unscaled_wilson_ln_rmsds', dir_tag='d_graphs')
        fm.add_file(file_name='dataset_scaled_wilson_plots.png',      file_tag='d_scaled_wilson_plots',      dir_tag='d_graphs')
        fm.add_file(file_name='dataset_scaled_wilson_rmsds.png',      file_tag='d_scaled_wilson_rmsds',      dir_tag='d_graphs')
        fm.add_file(file_name='dataset_scaled_wilson_ln_rmsds.png',   file_tag='d_scaled_wilson_ln_rmsds',   dir_tag='d_graphs')
        # ================================================>
        # Map analysis graphs
        # ================================================>
        fm.add_dir(dir_name='map_analysis_summary_graphs', dir_tag='m_graphs', top_dir_tag='analyses', create=False, exists=False)
        fm.add_file(file_name='{}A-truncated_data_resolutions.png', file_tag='truncated_res_hist',     dir_tag='m_graphs')
        fm.add_file(file_name='{}A-truncated_data_wilson_plot.png', file_tag='truncated_wilson_plot',  dir_tag='m_graphs')
        fm.add_file(file_name='{}A-reference_map_distribution.png', file_tag='ref_map_dist',           dir_tag='m_graphs')
        fm.add_file(file_name='{}A-reference_v_mean_unsorted.png',  file_tag='ref_v_mean_map_unsort',  dir_tag='m_graphs')
        fm.add_file(file_name='{}A-reference_v_mean_sorted.png',    file_tag='ref_v_mean_map_sort',    dir_tag='m_graphs')
        fm.add_file(file_name='{}A-maps_mean_medn_histograms.png',  file_tag='map_mean_median_hist',   dir_tag='m_graphs')
        fm.add_file(file_name='{}A-maps_mean_medn_scatter.png',     file_tag='map_mean_median_scat',   dir_tag='m_graphs')
        fm.add_file(file_name='{}A-maps_mean_medn_difference.png',  file_tag='map_mean_median_diff',   dir_tag='m_graphs')
        fm.add_file(file_name='{}A-maps_stds_sadj_histograms.png',  file_tag='map_stds_sadj_hist',     dir_tag='m_graphs')
        fm.add_file(file_name='{}A-maps_stds_sadj_scatter.png',     file_tag='map_stds_sadj_scat',     dir_tag='m_graphs')
        fm.add_file(file_name='{}A-dataset_unc_histograms.png',     file_tag='dataset_unc_hist',       dir_tag='m_graphs')
        fm.add_file(file_name='{}A-dataset_res_unc_scatter.png',    file_tag='dataset_res_unc_scat',   dir_tag='m_graphs')
        fm.add_file(file_name='{}A-dataset_res_rfree_scatter.png',  file_tag='dataset_res_rfree_scat', dir_tag='m_graphs')
        fm.add_file(file_name='{}A-dataset_unc_rfree_scatter.png',  file_tag='dataset_unc_rfree_scat', dir_tag='m_graphs')
        fm.add_file(file_name='{}A-zmap_mean_sadj_histograms.png',  file_tag='zmap_mean_sadj_hist',    dir_tag='m_graphs')
        fm.add_file(file_name='{}A-zmap_skew_kurt_scatter.png',     file_tag='zmap_skew_kurt_scat',    dir_tag='m_graphs')
        # ================================================>
        # Dataset information (general values)
        # ================================================>
        fm.add_file(file_name=f.dataset_info,                      file_tag='dataset_info',            dir_tag='analyses')
        fm.add_file(file_name=f.dataset_map_info,                  file_tag='dataset_map_info',        dir_tag='analyses')
        fm.add_file(file_name=f.dataset_combined_info,             file_tag='dataset_combined_info',   dir_tag='analyses')
        fm.add_file(file_name=f.dataset_masks,                     file_tag='dataset_masks',           dir_tag='analyses')
        # ================================================>
        # Dataset information (identified events + sites)
        # ================================================>
        fm.add_file(file_name=f.event_info,                        file_tag='event_info',              dir_tag='analyses')
        fm.add_file(file_name=f.site_info,                         file_tag='site_info',               dir_tag='analyses')
        fm.add_file(file_name='_point_distributions.csv',          file_tag='point_distributions',     dir_tag='analyses')
        # ================================================>
        # Pickled objects
        # ================================================>
        fm.add_dir(dir_name='pickled_data', dir_tag='pickles', top_dir_tag='root', create=False, exists=False)
        # ===============================================================================>
        # Reference Structure Files (should only be needed once for writing and then only for reloading)
        # ===============================================================================>
        fm.add_dir(dir_name='reference', dir_tag='reference', top_dir_tag='root', create=False, exists=False)
        fm.add_file(file_name=f.reference_structure,               file_tag='reference_structure',          dir_tag='reference')
        fm.add_file(file_name=f.reference_dataset,                 file_tag='reference_dataset',            dir_tag='reference')
        fm.add_file(file_name=f.reference_shifted,                 file_tag='reference_shifted',            dir_tag='reference')
        fm.add_file(file_name=f.reference_shifted_symmetry,        file_tag='reference_shifted_symmetry',   dir_tag='reference')
        fm.add_file(file_name='grid-voronoi-{}.ccp4',              file_tag='grid_voronoi',                 dir_tag='reference')
        # ===============================================================================>
        # Standard template files that will be populated when needed
        # ===============================================================================>
        fm.add_dir(dir_name='statistical_maps', dir_tag='statistical_maps', top_dir_tag='reference', create=False, exists=False)
        fm.add_file(file_name=f.mean_map,                          file_tag='mean_map',            dir_tag='statistical_maps')
        fm.add_file(file_name=f.medn_map,                          file_tag='medn_map',            dir_tag='statistical_maps')
        fm.add_file(file_name=f.stds_map,                          file_tag='stds_map',            dir_tag='statistical_maps')
        fm.add_file(file_name=f.sadj_map,                          file_tag='sadj_map',            dir_tag='statistical_maps')
        fm.add_file(file_name=f.skew_map,                          file_tag='skew_map',            dir_tag='statistical_maps')
        fm.add_file(file_name=f.kurt_map,                          file_tag='kurt_map',            dir_tag='statistical_maps')
        fm.add_file(file_name=f.bimo_map,                          file_tag='bimo_map',            dir_tag='statistical_maps')

    def _pickle_setup(self):
        """Initialise all of the pickle filenames"""

        # Pickle Handler
        self.pickle_handler = FileManager(rootdir=self.file_manager.get_dir('pickles'))
        self.pickle_handler.add_file(file_name='grid.pickle',              file_tag='grid')
        self.pickle_handler.add_file(file_name='reference_dataset.pickle', file_tag='reference_dataset')
        self.pickle_handler.add_file(file_name='dataset_masks.pickle',     file_tag='dataset_masks')
        self.pickle_handler.add_file(file_name='dataset_meta.pickle',      file_tag='dataset_meta')
        self.pickle_handler.add_file(file_name='statistical_maps.pickle',  file_tag='stat_maps')
        self.pickle_handler.add_file(file_name='map_analyser_{}A.pickle',  file_tag='map_analyser')
        self.pickle_handler.add_file(file_name='my_pandda.pickle',         file_tag='my_pandda')

    #########################################################################################################
    #                                                                                                       #
    #                                             Utility Functions                                         #
    #                                                                                                       #
    #########################################################################################################

    def is_new_pandda(self):
        """Is this the first time the program has been run?"""
        return self._new_pandda

    def pickle_the_pandda(self, components=None, all=False, datasets=None):
        """Pickles it's major components for quick loading..."""

        self.log.subheading('Pickling PanDDA objects')

        self.log.bar()
        if all == True:
            self.log('Pickling all components of PanDDA')
        elif not components:
            self.log('Pickling NOTHING')
            return
        else:
            self.log('Selective Pickling: {!s}'.format(', '.join(components).upper()))

        if all or ('grid' in components):
            self.log.bar()
            if self.grid is not None:
                self.log('Pickling Map Grid')
                self.pickle(pickle_file=self.pickle_handler.get_file('grid'),
                            pickle_object=self.grid, overwrite=False)
            else:
                self.log('No Reference Grid to Pickle')

        if all or ('datasets' in components):
            self.log.bar()
            if self.datasets.reference():
                self.log('Pickling Reference Dataset')
                self.pickle(pickle_file=self.pickle_handler.get_file('reference_dataset'),
                            pickle_object=self.datasets.reference().get_pickle_copy(), overwrite=True)
            # If no datasets given, pickle them all
            if not datasets:
                datasets = self.datasets.all()
            # Pickle the datasets (individual pickle files)
            if datasets:
                self.log('Pickling Datasets')
                for d in datasets:
                    self.pickle(pickle_file=d.file_manager.get_file('dataset_pickle'),
                                pickle_object=d.get_pickle_copy(), overwrite=True)
            else:
                self.log('No Datasets to Pickle')

        if all or ('stat_maps' in components):
            self.log.bar()
            if self.stat_maps is not None:
                self.log('Pickling Statistical Maps')
                self.pickle(pickle_file   = self.pickle_handler.get_file('stat_maps'),
                            pickle_object = self.stat_maps,
                            overwrite = True)
            else:
                self.log('No Statistical Maps to Pickle')

    def write_parameters_to_parameter_file(self, f_name):
        """Write the current parameter object to file f_name - overwrites current file"""

        # Write the used parameters to file
        with open(f_name, 'w') as out_file:
            out_file.write( '\n'.join([ '# Command Line Args',
                                        '# ', # The line below assures that strings are quoted for easy copy-pasting
                                        '# '+self._NAME+' '+' '.join(sys.argv[1:]).replace(' ','" ').replace('=','="')+'"',
                                        '',
                                        self.master_phil.format(python_object=self._input_params).as_str() ]))

    def exit(self, error_msg=None):
        """Exit the PANDDA, record runtime etc..."""

        self._finish_time = time.time()
        self.log('Runtime: {!s}'.format(time.strftime("%H hours:%M minutes:%S seconds", time.gmtime(self._finish_time - self._init_time))))

        # ===============================================================================>
        # If error, don't make meta or self pickle
        # ===============================================================================>
        if error_msg is not None:
            self.update_status('errored')
            self.log.heading('PanDDA exited with an error')
            self.log.bar(False, True)
            self.log(str(error_msg).strip())
            self.log.bar(True, False)
            self.log.heading('PanDDA exited with an error')
            sys.exit()
        else:
            self.update_status('done')
            self.log.heading('.. FINISHED! PANDDA EXITED NORMALLY ..')

        # ===============================================================================>
        # Make sure the meta is up-to-date
        # ===============================================================================>
        self.write_state()
        # ===============================================================================>
        # Lastly, pickle the main pandda object
        # ===============================================================================>
        try:
            if self.args.output.pickling.pickle_complete_pandda:
                self.log.bar()
                self.log('Pickling the whole PANDDA object (for developer access)')
                self.pickle(pickle_file=self.pickle_handler.get_file('my_pandda'), pickle_object=self, overwrite=True)
        except:
            self.log('FAILED TO PICKLE MYSELF')

        self.log('')

        sys.exit()

    def write_state(self):
        """Write the list of datasets for future runs"""

        self.log.bar()
        self.log('Writing dataset information for any future runs')
        new_datasets = self.datasets.mask(mask_name='new datasets', invert=False)
        # Filter out those already in the meta to make it safe
        new_new_datasets = [d for d in new_datasets if d.tag not in self.pickled_dataset_meta.dataset_labels]
        self.log('Adding information about {} new datasets (on future runs these will be known as "old" datasets).'.format(len(new_new_datasets)))
        self.pickled_dataset_meta.number_of_datasets  += len(new_new_datasets)
        self.pickled_dataset_meta.dataset_labels      += [d.tag for d in new_new_datasets]
        self.pickled_dataset_meta.dataset_pickle_list += [os.path.relpath(d.file_manager.get_file('dataset_pickle'), start=self.out_dir) for d in new_new_datasets]
        # Pickle the list of locations of the dataset pickles
        self.pickle(pickle_file=self.pickle_handler.get_file('dataset_meta'), pickle_object=self.pickled_dataset_meta, overwrite=True)

    #########################################################################################################
    #                                                                                                       #
    #                                       Parameter Validation/Updating                                   #
    #                                                                                                       #
    #########################################################################################################

    def apply_shortcuts(self):
        """Apply default settings where shortcuts are provided"""

        p = self.args

        self.log.heading('Applying shortcuts to parameters')

        # ================================================>
        # Seeding mode
        # ================================================>
        if p.shortcuts.run_in_single_dataset_mode:
            self.log('Applying shortcut: run_in_single_dataset_mode')
            p.params.statistical_maps.min_build_datasets = 1

    def check_and_update_input_parameters(self):
        """Validate and preprocess the loaded parameters"""

        self.log.heading('Validating and updating input files')

        p = self.args

        # ================================================>
        # Validate input files and labelling
        # ================================================>
        if p.input.data_dirs is None: raise Sorry('No value has been given for pandda.input.data_dirs')
        if p.input.pdb_style is None: raise Sorry('No value has been given for pandda.input.pdb_style')
        if not (p.input.regex.pdb_regex or \
                p.input.regex.mtz_regex or \
                p.input.regex.dir_regex or \
                (p.input.pdb_style and ('*' in p.input.pdb_style)) or \
                (p.input.mtz_style and ('*' in p.input.mtz_style)) or \
                (p.input.data_dirs and ('*' in p.input.data_dirs))):
            raise Sorry('No method has been provided for labelling the datasets. Need to provide either pdb_regex or mtz_regex or dir_regex, or contain a * in one of pdb_style, mtz_style or data_dirs.')
        # ================================================>
        # Print information
        # ================================================>
        if p.input.mtz_style is None:
            p.input.mtz_style = p.input.pdb_style.replace('.pdb','.mtz')
            self.log('mtz_style not provided - using pdb style: {} -> {}'.format(p.input.pdb_style, p.input.mtz_style))
        if p.input.lig_style is None:
            self.log('pandda.input.lig_style has not been provided - ligand files will not be detected')
        # ================================================>
        # Make fullpaths so we can run on the eff file from anywhere and change directories without worrying about relative paths
        # ================================================>
        p.input.data_dirs = os.path.abspath(p.input.data_dirs)
        p.output.out_dir  = os.path.abspath(p.output.out_dir)
        if p.input.filter.pdb:
            p.input.filter.pdb = os.path.abspath(p.input.filter.pdb)
        if p.input.reference.pdb:
            p.input.reference.pdb = os.path.abspath(p.input.reference.pdb)
        if p.input.reference.mtz:
            p.input.reference.mtz = os.path.abspath(p.input.reference.mtz)
        if p.params.masks.pdb:
            p.params.masks.pdb = os.path.abspath(p.params.masks.pdb)
        # ================================================>
        # Trim any unnecessary '/'
        # ================================================>
        if p.input.pdb_style:
            p.input.pdb_style = p.input.pdb_style.strip('/')
        if p.input.mtz_style:
            p.input.mtz_style = p.input.mtz_style.strip('/')
        if p.input.lig_style:
            p.input.lig_style = p.input.lig_style.strip('/')
        # ================================================>
        # Whether or not to create a new ouput directory
        # ================================================>
        if self.is_new_pandda() or p.flags.existing_datasets in ['reprocess','ignore']:
            self.log.bar()
            self.log('Setting output.new_analysis_dir = True')
            self.log('A new output analysis directory will be created')
            p.output.new_analysis_dir = True
        # ================================================>
        # Check input parameters are valid values
        # ================================================>
        if p.params.statistical_maps.min_build_datasets < 1:
            raise Sorry('statistical_maps.min_build_datasets must be greater than 0. Current value: {}'.format(
                p.params.statistical_maps.min_build_datasets))
        if p.params.statistical_maps.max_build_datasets < 1:
            raise Sorry('statistical_maps.max_build_datasets must be greater than 0. Current value: {}'.format(
                p.params.statistical_maps.max_build_datasets))
        if p.params.statistical_maps.max_build_datasets < p.params.statistical_maps.min_build_datasets:
            raise Sorry('statistical_maps.max_build_datasets must be larger than (or the same size as) statistical_maps.min_build_datasets. Currently min_build_datasets={} and max_build_datasets={}'.format(
                p.params.statistical_maps.min_build_datasets,
                p.params.statistical_maps.max_build_datasets))
        # ================================================>
        # Use default structure factors if none provided
        # ================================================>
        if not p.params.diffraction_data.structure_factors:
            self.log.bar()
            self.log('diffraction_data.structure_factors has not been provided.')
            p.params.diffraction_data.structure_factors.append('FWT,PHWT')
            p.params.diffraction_data.structure_factors.append('2FOFCWT_fill,PH2FOFCWT_fill')
            p.params.diffraction_data.structure_factors.append('2FOFCWT,PH2FOFCWT')
            self.log('Will look for the default PHENIX and REFMAC structure factor columns: {}'.format(' or '.join(p.params.diffraction_data.structure_factors)))
            self.log('(2FOFCWT_fill,PH2FOFCWT_fill are the "filled" phenix structure factors with missing values "filled" with DFc - if these are present it is prefereable to use these)')
        # ================================================>
        # Apply grid-masking values -> z_map_analysis-masking values if not given
        # ================================================>
        if p.params.z_map_analysis.masks.selection_string is not None:
            if p.params.z_map_analysis.masks.outer_mask is None:
                p.params.z_map_analysis.masks.outer_mask = p.params.masks.outer_mask
            if p.params.z_map_analysis.masks.inner_mask is None:
                p.params.z_map_analysis.masks.inner_mask = p.params.masks.inner_mask
        # ================================================>
        # Hardcoded limits
        # ================================================>
        # Require p.params.analysis.high_res_lower_limit to be set to less than 4A (0-4A)
        if p.params.analysis.high_res_lower_limit > 4.0:
            raise Sorry('params.analysis.high_res_lower_limit must be better/smaller than 4A. This is due to the need to scale the diffraction data '\
                        'correctly - only datasets with a better resolution than this can be analysed. Parameter params.analysis.high_res_lower_limit '\
                        'must be set to a value lower than 4.')
        # Check that the upper limit is smaller than the lower limit
        if p.params.analysis.high_res_upper_limit > p.params.analysis.high_res_lower_limit:
            raise Sorry('params.analysis.high_res_lower_limit must be a larger number than params.analysis.high_res_upper_limit. '+\
                        'Current values are \n\tparams.analysis.high_res_lower_limit={} '.format(p.params.analysis.high_res_lower_limit)+\
                        '\nand \n\tparams.analysis.high_res_upper_limit={}'.format(p.params.analysis.high_res_upper_limit))

        self.log.bar()

    def check_and_update_program_flags(self):
        """Validate and update program control flags"""

        self.log.heading('Validating and updating program flags')

        p = self.args

        # ================================================>
        # Check program flags for conflicts
        # ================================================>
        assert p.params.filtering.flags.same_space_group_only, 'PanDDA does not currently support the analysis of different spacegroups - sorry to get your hopes up...'
        # ================================================>
        # Check if matplotlib is load-able
        # ================================================>
        if self.settings.plot_graphs:
            self.log.bar()
            if self.check_for_matplotlib(backend=self.settings.plotting.backend, interactive=False):
                pass
            else:
                self.settings.plot_graphs = False
        # ================================================>
        # Check availability of existing statistical maps
        # ================================================>
        if not self.stat_maps.get_resolutions():
            self.log.bar()
            self.log('No statistical maps have been loaded from previous runs')
            self.log('Setting method.recalculate_statistical_maps to "yes"')
            p.flags.recalculate_statistical_maps = "yes"
        elif (p.flags.recalculate_statistical_maps == 'yes') and self.stat_maps.get_resolutions():
            raise Sorry('method.recalculate_statistical_maps is set to yes, but statistical maps have been reloaded when they should not have been.')
        # ================================================>
        # If any datasets are set to be reprocessed, reload all datasets (need to change this to allow for "reload_selected_datasets")
        # ================================================>
        if p.input.flags.reprocess_datasets and (p.flags.existing_datasets=='reprocess'):
            raise Sorry('Cannot provide input.flags.reprocess_datasets and set flags.existing_datasets=="reprocess" at the same time. The first sets a subset of old datasets to reprocess, and the latter sets all of them to be reprocessed.')
        # ================================================>
        # Developer flags
        # ================================================>
        if p.output.developer.write_all:
            self.log.bar()
            self.log('output.developer.write_all is set to True: updating developer flags')
            p.output.developer.write_reference_frame_maps = True
            self.log('output.developer.write_reference_frame_maps = {}'.format(p.output.developer.write_reference_frame_maps))
            p.output.developer.write_reference_frame_grid_masks = True
            self.log('output.developer.write_reference_frame_grid_masks = {}'.format(p.output.developer.write_reference_frame_grid_masks))
            p.output.developer.write_reference_frame_statistical_maps = True
            self.log('output.developer.write_reference_frame_statistical_maps = {}'.format(p.output.developer.write_reference_frame_statistical_maps))
            p.output.developer.write_reference_frame_all_z_map_types = True
            self.log('output.developer.write_reference_frame_all_z_map_types = {}'.format(p.output.developer.write_reference_frame_all_z_map_types))

    def check_number_of_datasets(self):
        """Check enough datasets have been loaded for analysis (given the input parameters"""

        if (not self.datasets.all()) and (not self.new_files()):
            raise Sorry('No datasets have been found in data_dirs, and no datasets have been reloaded from previous runs')
        # ================================================>
        # Check to see if we're reusing statistical maps
        # ================================================>
        if (self.args.flags.recalculate_statistical_maps == "no") and self.stat_maps.get_resolutions():
            pass
        # ================================================>
        # Check that enough datasets have been found - before any filtering
        # ================================================>
        elif self.datasets.size()+len(self.new_files()) < self.params.statistical_maps.min_build_datasets:
            self.log.bar()
            self.log('Not enough datasets are available for statistical map characterisation.')
            self.log('The minimum number required is controlled by changing min_build_datasets')
            self.log('Number loaded ({!s}) is less than the {!s} currently needed.'.format(self.datasets.size()+len(self.new_files()), self.params.statistical_maps.min_build_datasets))
            raise Sorry('Not enough datasets are available for statistical map characterisation')
        # ================================================>
        # Check that enough VALID datasets have been loaded
        # ================================================>
        elif self.datasets.all_masks().has_mask('characterisation') and (self.datasets.size(mask_name='characterisation') < self.params.statistical_maps.min_build_datasets):
            self.log.bar()
            self.log('Not enough datasets are available for statistical map characterisation.')
            self.log('The minimum number required is controlled by changing min_build_datasets')
            self.log('Number available for characterisation ({!s}) is less than the {!s} current minimum.'.format(self.datasets.size(mask_name='characterisation', invert=True), self.params.statistical_maps.min_build_datasets))
            raise Sorry('Not enough datasets are available for statistical map characterisation')
        # ================================================>
        # Check that ANY datasets are marked for analysis!
        # ================================================>
        elif self.datasets.all_masks().has_mask('analyse - all') and (self.datasets.size(mask_name='analyse - all') == 0):
            raise Sorry('No datasets have been marked for analysis ({}/{} valid old datasets, {}/{} valid new datasets)'.format(self.datasets.size(mask_name='analyse - old'),
                                                                                                                                self.datasets.size(mask_name='valid - old'),
                                                                                                                                self.datasets.size(mask_name='analyse - new'),
                                                                                                                                self.datasets.size(mask_name='valid - new')))

    #########################################################################################################
    #                                                                                                       #
    #                                               Initialisation                                          #
    #                                                                                                       #
    #########################################################################################################

    def run_analysis_init(self):
        """Set up the pandda for a new analysis (doing this will override links to analyses)"""

        # ================================================>
        # Write the input parameters to file
        # ================================================>
        self.write_parameters_to_parameter_file(f_name=self.file_manager.get_file('def_file'))
        # ================================================>
        # Validate the input parameters
        # ================================================>
        self.check_and_update_input_parameters()
        # ================================================>
        # Create a new analysis directory for analyses/summaries (if required)
        # ================================================>
        if self.args.output.new_analysis_dir or (not os.path.exists(self.file_manager.get_dir('analyses'))):
            analysis_time_name = 'analyses-{}'.format(time.strftime("%Y-%m-%d-%H%M", time.gmtime(self._init_time)))
            analysis_time_path = easy_directory(os.path.join(self.file_manager.get_dir('root'), analysis_time_name))
            analysis_link_path = self.file_manager.get_dir('analyses')
            # Remove old analysis link if it exists and link in the new analysis directory
            if os.path.exists(analysis_link_path) and os.path.islink(analysis_link_path):
                os.unlink(analysis_link_path)
            rel_symlink(orig=analysis_time_path, link=analysis_link_path)
        assert os.path.exists(self.file_manager.get_dir('analyses')), 'Output analysis directory does not exist'
        # ===============================================================================>
        # Update the FileManager to make sure all directories are now created
        # ===============================================================================>
        self.file_manager.check_and_create_directories()
        # ===============================================================================>
        # Report
        # ===============================================================================>
        self.log.heading('Files/module information')
        self.log('Running from: {!s}'.format(sys.argv[0]))
        self.log.bar()
        self.log('Reading input from : {!s}'.format(self.args.input.data_dirs))
        self.log.bar()
        self.log('Writing output to: {!s}'.format(self.out_dir))
        # ===============================================================================>
        # Change into output directory
        # ===============================================================================>
        self.log.bar()
        self.log('Changing into output directory: {}'.format(self.out_dir))
        os.chdir(self.out_dir)
        # ===============================================================================>
        # Repopulate pandda from previous runs
        # ===============================================================================>
        # Load any objects from previous runs
        self.log.bar()
        self.log('Checking for existing analyses')
        self.load_pickled_objects()
        # Reload reference dataset
        if (not self.datasets.reference()) and os.path.exists(self.file_manager.get_file('reference_structure')) and os.path.exists(self.file_manager.get_file('reference_dataset')):
            self.log.bar()
            self.log('Loading Reference Dataset')
            self.load_reference_dataset(ref_pdb=self.file_manager.get_file('reference_structure'), ref_mtz=self.file_manager.get_file('reference_dataset'))
        # ================================================>
        # Validate the input parameters
        # ================================================>
        self.check_and_update_program_flags()
        # ===============================================================================>
        # Report
        # ===============================================================================>
        self.log.heading('Program setup complete - starting analysis.')
        # ===============================================================================>
        # Write the header to the log file and write the updated parameters
        # ===============================================================================>
        self.log(self._TEXT.format(program=self._NAME, description=self._DESC))
        self.write_running_parameters_to_log(params=self._input_params)
        self.write_parameters_to_parameter_file(f_name=self.file_manager.get_file('eff_file'))
        # ===============================================================================>
        # Log the start time and update status
        # ===============================================================================>
        self.log.bar()
        self.log('Analysis Started: {!s}'.format(time.strftime("%a, %d %b %Y %H:%M:%S", time.gmtime(self._init_time))))
        self.log.bar()
        self.update_status('running')

    def load_pickled_objects(self):
        """Loads any pickled objects it finds"""

        self.log.bar()
        self.log('Looking for pickled files from previous runs in: {!s}'.format(os.path.relpath(self.pickle_handler.get_dir('root'))))

        # Record whether any pickled objects are loaded
        pickles_found = False

        # ==============================>
        # Load Grid
        # ==============================>
        if os.path.exists(self.pickle_handler.get_file('grid')):
            pickles_found = True
            self.log('-> Loading reference grid')
            self.grid = self.unpickle(self.pickle_handler.get_file('grid'))
        # ==============================>
        # Load Reference Dataset
        # ==============================>
        if os.path.exists(self.pickle_handler.get_file('reference_dataset')):
            pickles_found = True
            self.log('-> Loading reference dataset')
            self.datasets.set_reference(dataset=self.unpickle(self.pickle_handler.get_file('reference_dataset')))
        # ==============================>
        # Load the old datasets(?)
        # ==============================>
        if os.path.exists(self.pickle_handler.get_file('dataset_meta')):
            pickles_found = True
            self.log('-> Loading old dataset information (existing datasets)')
            self.pickled_dataset_meta = self.unpickle(self.pickle_handler.get_file('dataset_meta'))
            # Select datasets for reloading
            if self.args.flags.existing_datasets in ['reprocess','reload']:
                self.log('-> Reloading all old datasets')
                pickled_dataset_list = self.pickled_dataset_meta.dataset_pickle_list
            elif self.args.input.flags.reprocess_datasets:
                self.log('-> Reloading selected datasets')
                filter_list = self.args.input.flags.reprocess_datasets.split(',')
                pickled_dataset_list = [f for l,f in zip(self.pickled_dataset_meta.dataset_labels, self.pickled_dataset_meta.dataset_pickle_list) if l in filter_list]
            else:
                self.log('-> Not reloading old datasets')
                pickled_dataset_list = []
            # Check and reload the selected datasets
            if pickled_dataset_list:
                # Check files exist
                for filename in pickled_dataset_list:
                    self.log('\t'+filename)
                    assert os.path.isfile(os.path.join(self.out_dir, filename)), 'File does not exist: {!s}'.format(filename)
                # Unpickle and load
                self.datasets.add([self.unpickle(os.path.join(self.out_dir,f)) for f in pickled_dataset_list])
        else:
            self.log('-> No old datasets found')
        # ==============================>
        # Load Statistical Maps
        # ==============================>
        if os.path.exists(self.pickle_handler.get_file('stat_maps')) and (self.args.flags.recalculate_statistical_maps != "yes"):
            pickles_found = True
            self.log('-> Loading old statistical maps')
            self.stat_maps = self.unpickle(self.pickle_handler.get_file('stat_maps'))
        # ==============================>
        # Or Report
        # ==============================>
        if not pickles_found:
            self.log('-> No Pickles Found')
        self.log.bar()

    def initialise_dataset_masks_and_tables(self):
        """Add blank masks to the mask objects, based on how many datasets have been loaded"""

        # ==============================>
        # Initialise dataset masks
        # ==============================>
        self.log.bar()
        self.log('Initialising Dataset Masks.')
        # ==============================>
        # Initialise standard blank masks
        # ==============================>
        for mask_name in PanddaMaskNames.all_mask_names:
            self.datasets.all_masks().add_mask(name=mask_name, values=False)
        # ==============================>
        # Initialise masks for ground-state datasets (set all other datasets to "excluded from characterisation")
        # ==============================>
        if self.args.input.flags.ground_state_datasets:
            self.log.bar()
            self.log('> flags.ground_state_datasets')
            ground_state_tags = self.args.input.flags.ground_state_datasets.split(',')
            self.log('Dataset(s) for characterisation of ground-state electron density ({!s} datasets): \n\t{!s}'.format(len(ground_state_tags), '\n\t'.join(ground_state_tags)))
            self.datasets.all_masks().add_mask(name='exclude_from_characterisation', values=True, overwrite=True)
            for tag in ground_state_tags: self.datasets.all_masks().set_value(name='exclude_from_characterisation', id=tag, value=False)
            if len(ground_state_tags) == 1:
                self.log('Since only dataset {} will be used for defining the ground state,'.format(ground_state_tags[0]))
                self.log('this dataset cannot be analysed (Z-scores are not defined for this dataset).')
                self.datasets.all_masks().set_value(name='exclude_from_z_map_analysis', id=ground_state_tags[0], value=True)
            if len(ground_state_tags) < self.params.statistical_maps.min_build_datasets:
                raise Sorry('Only {} datasets have been selected with flags.ground_state_datasets but statistical_maps.min_build_datasets is currently set to {}'.format(len(ground_state_tags), self.params.statistical_maps.min_build_datasets))
        # ==============================>
        # Initialise masks for datasets that shouldn't be analysed or used for building
        # ==============================>
        if self.args.input.flags.exclude_from_characterisation:
            self.log.bar()
            self.log('> flags.exclude_from_characterisation')
            no_build_tags = self.args.input.flags.exclude_from_characterisation.split(',')
            self.log('Dataset(s) manually excluded from ground-state electron density characterisation ({!s} datasets): \n\t{!s}'.format(len(no_build_tags), '\n\t'.join(no_build_tags)))
            for tag in no_build_tags: self.datasets.all_masks().set_value(name='exclude_from_characterisation', id=tag, value=True)
        if self.args.input.flags.exclude_from_z_map_analysis:
            self.log.bar()
            self.log('> flags.exclude_from_z_map_analysis')
            no_analyse_tags = self.args.input.flags.exclude_from_z_map_analysis.split(',')
            self.log('Datasets manually excluded from Z-map analysis ({!s} datasets): \n\t{!s}'.format(len(no_analyse_tags), '\n\t'.join(no_analyse_tags)))
            for tag in no_analyse_tags: self.datasets.all_masks().set_value(name='exclude_from_z_map_analysis', id=tag, value=True)
        # ==============================>
        # Initialise mask for datasets that have been previously pickled ("old" datasets)
        # ==============================>
        self.datasets.all_masks().add_mask(name='old datasets', values=False)
        if self.pickled_dataset_meta.dataset_labels:
            self.log('Sorting through previously-added/reloaded datasets:')
            for tag in set(self.pickled_dataset_meta.dataset_labels).intersection(self.datasets.all_tags()):
                d = self.datasets.get(tag=tag)
                if d.meta.analysed == True:
                    self.log('\t{} has been analysed on a previous run -- labelling as an old dataset'.format(tag))
                    self.datasets.all_masks().set_value(name='old datasets', id=tag, value=True)
                else:
                    self.log('\t{} has not been previously analysed (or has been reset) -- labelling as a new dataset'.format(tag))
            self.log('Considering {!s} datasets as "New Datasets"'.format(self.datasets.size(mask_name='old datasets', invert=True)))
            self.log('Considering {!s} datasets as "Old Datasets"'.format(self.datasets.size(mask_name='old datasets')))
        else:
            self.log('Considering all {!s} datasets as "New Datasets"'.format(self.datasets.size(mask_name='old datasets', invert=True)))
            assert self.datasets.size(mask_name='old datasets', invert=True) == self.datasets.size(), 'Total datasets should be same as total new datasets'
        # Invert the mask for convenience
        self.datasets.all_masks().add_mask(name='new datasets', values=self.datasets.all_masks().get_mask(name='old datasets', invert=True))

        # ==============================>
        # Reprocess masks
        # ==============================>
        self.datasets.all_masks().add_mask(name='reprocess', values=False)
        if self.args.flags.existing_datasets=='reprocess':
            self.log('Selecting all old datasets for reprocessing.')
            self.datasets.all_masks().add_mask(name   = 'reprocess',
                                               values = self.datasets.all_masks().get_mask(name='old datasets'),
                                               overwrite=True)
        elif self.args.input.flags.reprocess_datasets:
            self.log('Flagging selected datasets for reprocessing:')
            for tag in self.args.input.flags.reprocess_datasets.split(','):
                self.log('\t'+tag)
                self.datasets.all_masks().set_value(name='reprocess', id=tag, value=True)

        # ==============================>
        # Update the masks
        # ==============================>
        self.update_masks()

        # ==============================>
        # Initialise datasets log tables
        # ==============================>
        self.log.bar()
        self.log('Initialising dataset data tables.')
        self.tables.dataset_info     = self.tables.dataset_info.append(pandas.DataFrame(index=[d.tag for d in self.datasets.all()]), verify_integrity=True)
        self.tables.dataset_map_info = self.tables.dataset_map_info.append(pandas.DataFrame(index=[d.tag for d in self.datasets.all()]), verify_integrity=True)
        # ==============================>
        # Populate the event table with information from old datasets
        # ==============================>
        no_process_old_datasets = self.datasets.mask(mask_name='not for analysis', invert=False)
        if no_process_old_datasets:
            self.log('Extracting information from previously analysed datasets:')
            for d in no_process_old_datasets:
                self.log('\t'+d.tag)
            self.log('Syncing old dataset information to dataset tables.')
            self.sync_datasets(datasets=no_process_old_datasets)
            self.log('Syncing old dataset events to output tables.')
            for dataset in no_process_old_datasets:
                if dataset.events:
                    for e in dataset.events:
                        self.add_event_to_event_table(dataset=dataset, event=e)

    #########################################################################################################
    #                                                                                                       #
    #                                               Grid Functions                                          #
    #                                                                                                       #
    #########################################################################################################

    def create_reference_grid(self, dataset, grid_spacing):
        """Create a grid over the given dataset"""

        self.log.bar()
        self.log('Creating Reference Grid')

        # ============================================================================>
        # Extract sites and calculate grid extent
        # ============================================================================>
        sites_cart = dataset.model.alignment.nat2ref(dataset.model.hierarchy.atoms().extract_xyz())
        # Calculate the extent of the grid
        buffer = self.params.masks.outer_mask + self.params.maps.padding
        grid_min = flex.double([s-buffer for s in sites_cart.min()])
        grid_max = flex.double([s+buffer for s in sites_cart.max()])
        self.log('Grid minimum: {}'.format(tuple([round(x,3) for x in grid_min])))
        self.log('Grid maximum: {}'.format(tuple([round(x,3) for x in grid_max])))
        # ============================================================================>
        # Create main grid object
        # ============================================================================>
        self.grid = Grid(grid_spacing   = grid_spacing,
                         origin         = tuple(grid_min),
                         approx_max     = tuple(grid_max),
                         verbose        = self.settings.verbose)
        self.log(self.grid.summary())

        return self.grid

    def mask_reference_grid(self, dataset, selection=None):
        """Create masks for the reference grid based on distances from atoms in the reference structure"""

        self.log.bar()
        self.log('Masking Reference Grid')

        # ============================================================================>
        # Get main and neighbouring symmetry copies of the masking structure
        # ============================================================================>
        ref_h = dataset.model.hierarchy
        sym_h = dataset.model.crystal_contacts(distance_cutoff=self.args.params.masks.outer_mask+5.0, combine_copies=True)
        # ============================================================================>
        # Apply mask (protein=default if selection is not given)
        # ============================================================================>
        if selection:
            self.log('Masking grid using: "{}"'.format(selection))
            ref_h = ref_h.select(ref_h.atom_selection_cache().selection(selection), copy_atoms=True)
        else:
            self.log('Masking grid using: protein atoms')
            ref_h = protein(ref_h)
        # ============================================================================>
        # Always generate symmetry mask using all non-water atoms - TODO also allow custom definitions? TODO
        # ============================================================================>
        sym_h = non_water(sym_h)
        # ============================================================================>
        # Check that these contain atoms
        # ============================================================================>
        if len(ref_h.atoms()) == 0: raise Sorry('Zero atoms have been selected to mask the grid')
        if len(sym_h.atoms()) == 0: raise Sorry('Zero atoms have been selected to mask the grid')
        # ============================================================================>
        # Extract coordinates
        # ============================================================================>
        ref_sites_cart = dataset.model.alignment.nat2ref(ref_h.atoms().extract_xyz())
        sym_sites_cart = dataset.model.alignment.nat2ref(sym_h.atoms().extract_xyz())
        self.log('Masking grid with {} protein points'.format(len(ref_sites_cart)))
        self.log('...and {} points from symmetry contacts'.format(len(sym_sites_cart)))
        # ============================================================================>
        # Global mask used for removing points in the bulk solvent regions
        # ============================================================================>
        if self.grid.global_mask() is None:
            self.log.bar()
            self.log('Generating Protein Mask')
            global_mask = AtomicMask(parent     = self.grid,
                                     sites_cart = ref_sites_cart,
                                     max_dist   = self.params.masks.outer_mask,
                                     min_dist   = self.params.masks.inner_mask)
            self.grid.set_global_mask(global_mask)
        # ============================================================================>
        # Global mask used for removing points close to symmetry copies of the protein
        # ============================================================================>
        if self.grid.symmetry_mask() is None:
            self.log.bar()
            self.log('Generating Symmetry Mask')
            symmetry_mask = GridMask(parent     = self.grid,
                                     sites_cart = sym_sites_cart,
                                     max_dist   = self.params.masks.outer_mask,
                                     min_dist   = self.params.masks.inner_mask_symmetry)
            self.grid.set_symmetry_mask(symmetry_mask)
        # ============================================================================>
        # Write masked maps
        # ============================================================================>
        # Write protein masked map
        self.grid.write_indices_as_map(indices = self.grid.global_mask().total_mask_indices(),
                                       f_name  = self.file_manager.get_file('reference_dataset').replace('.mtz','.totalmask.ccp4'))
        # Write symmetry masked map
        self.grid.write_indices_as_map(indices = self.grid.symmetry_mask().total_mask_indices(),
                                       f_name  = self.file_manager.get_file('reference_dataset').replace('.mtz','.symmask.ccp4'))

        return self.grid

    def partition_reference_grid(self, dataset, altlocs=['','A']):

        self.log.bar()
        self.log('Partitioning Reference Grid')

        # ============================================================================>
        # Select the sites for generating the voronoi alignments (calphas)
        # ============================================================================>
        partition_h = calphas(sel_altloc(dataset.model.hierarchy, altlocs=altlocs))
        site_cart_ca = partition_h.atoms().extract_xyz()
        # ============================================================================>
        # Create voronoi cells based on these atoms
        # ============================================================================>
        t1 = time.time()
        self.grid.create_grid_partition(sites_cart=site_cart_ca)
        self.grid.partition.partition(mask  = self.grid.global_mask(),
                                      cpus  = self.settings.cpus)
        t2 = time.time()
        self.log('> Grid partitioning complete > Time Taken: {!s} seconds'.format(int(t2-t1)))
        # ============================================================================>
        # Print cell-by-cell summary or the partitioning
        # ============================================================================>
        self.log.bar(True, False)
        self.log('Partition Summary:')
        self.log.bar(False, True)
        voronoi_counts = dict(zip(*numpy.unique(self.grid.partition.nn_groups, return_counts=True)))
        # Cell-by-Cell summary of the voronoi cells
        self.log.bar()
        self.log('CHN - RES -  RESID  - ATOM - ALT :    VORONOI VOLUME')
        self.log.bar()
        for i_atom, atom in enumerate(partition_h.atoms_with_labels()):
            self.log('{:<3} - {:<3} - {:<7} - {:<4} - {:<3} : {:>10} points'.format(atom.chain_id, atom.resname, atom.resid(), atom.name, atom.altloc, voronoi_counts.get(i_atom,0)))
        self.log.bar()
        self.log('Unpartitioned space: {} points'.format(voronoi_counts.get(-1,0)))
        self.log.bar()
        # Chain-by-chain summary of the voronoi cells
        for c in partition_h.chains():
            self.log('Chain {:1} - {:5} regions - ({:5} residues)'.format(c.id, len(c.atoms()), len(c.residue_groups())))
        self.log.bar()
        self.log('Total: {} regions ({} chains, {} residues)'.format(len(partition_h.atoms()), len(list(partition_h.chains())), len(list(partition_h.residue_groups()))))
        # ============================================================================>
        # Write grid summary for developer purposes
        # ============================================================================>
        if self.args.output.developer.write_reference_frame_grid_masks:
            self.log.bar()
            self.log('Writing Voronoi grid masks:')
            # Write out the un-partitioned section of the grid
            self.grid.write_array_as_map(array=(self.grid.partition.nn_groups==-1),
                                         f_name=self.file_manager.get_file('grid_voronoi').format('unpartitioned'))
            # Write out the voronoi masks for each atom
            for i_cell in range(0,10):
                self.grid.write_array_as_map(array=((self.grid.partition.nn_groups%10)==i_cell)*(self.grid.partition.nn_groups>=0).astype(int),
                                             f_name=self.file_manager.get_file('grid_voronoi').format('{:04}'.format(i_cell)))
            # Write out pymol script to allow results to be access easily
            from bamboo.pymol_utils import PythonScript, Sphere
            pml = PythonScript()
            pml.set_normalise_maps(False)
            for i_atom, atom in enumerate(partition_h.atoms_with_labels()):
                ca_xyz = site_cart_ca[i_atom]
                ca_sph = Sphere(centre=tuple(ca_xyz), radius=min(5.0,max(0.1,0.0002*voronoi_counts.get(i_atom,0))))
                ca_nam = 'voronoi_centres'
                pml.add_shape(shape=ca_sph, obj=ca_nam)
                pml.colour(obj=ca_nam, colour='white')
            pdb = pml.load_pdb(f_name=self.file_manager.get_file('reference_shifted'))
            pml.colour(obj=pdb, colour='grey')
            for grid_file in sorted(glob.glob(self.file_manager.get_file('grid_voronoi').format('*'))):
                if not grid_file.endswith('.ccp4'): continue
                map_name = pml.load_map(f_name=grid_file)
                mes_name = pml.make_mesh(map_name, contour_level=0)
                pml.colour(mes_name)
            pml.write_script(f_name=self.file_manager.get_file('grid_voronoi').format('cell-centres').replace('.ccp4','.py'))

        return self.grid

    #########################################################################################################
    #                                                                                                       #
    #                                 Dataset loading/alignment/filtering                                   #
    #                                                                                                       #
    #########################################################################################################

    def build_input_list(self):
        """Builds a list of input files from the command line arguments passed"""

        self.log.bar()
        self.log('Building List of Datasets')

        # ==============================>
        # Extract input styles from parameter object
        # ==============================>
        dir_style = self.args.input.data_dirs.strip('/')
        pdb_style = self.args.input.pdb_style.strip('/')
        mtz_style = self.args.input.mtz_style.strip('/')
        self.log('Looking for folders that match {}'.format(dir_style))
        self.log('...and for pdb files that match "{}" in each folder'.format(pdb_style))
        self.log('...and for mtz files that match "{}" in each folder'.format(mtz_style))
        # ==============================>
        # Find datasets in the input directories
        # ==============================>
        new_files = []
        empty_directories = []
        for dir in sorted(glob.glob(self.args.input.data_dirs)):
            pdb_files = [f for f in glob.glob(os.path.join(dir, pdb_style)) if os.path.exists(f)]
            mtz_files = [f for f in glob.glob(os.path.join(dir, mtz_style)) if os.path.exists(f)]
            if not (pdb_files and mtz_files):
                print('EMPTY DIRECTORY: {!s}'.format(dir))
                empty_directories.append(dir)
            elif not pdb_files:
                print('NO PDB IN DIRECTORY: {!s}'.format(dir))
                empty_directories.append(dir)
            elif not mtz_files:
                print('NO MTZ IN DIRECTORY: {!s}'.format(dir))
                empty_directories.append(dir)
            else:
                assert len(pdb_files) == 1, 'More than one matching PDB file found: {!s}'.format(os.path.join(dir, pdb_style))
                assert len(mtz_files) == 1, 'More than one matching MTZ file found: {!s}'.format(os.path.join(dir, mtz_style))
                # ==============================>
                # Found PDB anf MTZ file in directory
                # ==============================>
                new_pdb = pdb_files[0]
                new_mtz = mtz_files[0]
                dataset_tag = [None]
                # ==============================>
                # Regex Matching - PDB file
                # ==============================>
                if '*' in pdb_style:
                    pdb_base = os.path.basename(new_pdb)
                    if self.args.input.regex.pdb_regex:
                        pdb_regex = self.args.input.regex.pdb_regex
                    else:
                        pdb_regex = pdb_style.replace('*', '(.*)')
                    pdb_tag = re.findall(pdb_regex, pdb_base)
                    assert pdb_tag, 'NO PDB TAG FOUND: {!s} -> {!s}'.format(pdb_regex, pdb_base)
                    if isinstance(pdb_tag[0], tuple):
                        self.log('More than one PDB TAG found - choosing the first one of {!s}'.format(pdb_tag[0]))
                        pdb_tag = list(pdb_tag[0])[0:1]
                else: pdb_regex = pdb_tag = None
                # ==============================>
                # Regex Matching - MTZ file
                # ==============================>
                if '*' in mtz_style:
                    mtz_base = os.path.basename(new_mtz)
                    if self.args.input.regex.mtz_regex:
                        mtz_regex = self.args.input.regex.mtz_regex
                    else:
                        mtz_regex = mtz_style.replace('*', '(.*)')
                    mtz_tag = re.findall(mtz_regex, mtz_base)
                    assert mtz_tag, 'NO MTZ TAG FOUND: {!s} -> {!s}'.format(mtz_regex, mtz_base)
                    if isinstance(mtz_tag[0], tuple):
                        self.log('More than one MTZ TAG found - choosing the first one of {!s}'.format(mtz_tag[0]))
                        mtz_tag = list(mtz_tag[0])[0:1]
                else: mtz_regex = mtz_tag = None
                # ==============================>
                # Regex Matching - Directory
                # ==============================>
                if '*' in dir_style:
                    dir_base = os.path.dirname(pdb_files[0])
                    if self.args.input.regex.dir_regex:
                        dir_regex = self.args.input.regex.dir_regex
                    else:
                        dir_regex = dir_style.replace('*', '(.*)')
                    dir_tag = re.findall(dir_regex, dir_base)
                    assert dir_tag, 'NO DIR TAG FOUND: {!s} -> {!s}'.format(dir_regex, dir_base)
                    if isinstance(dir_tag[0], tuple):
                        self.log('More than one DIR TAG found - choosing the first one of {!s}'.format(dir_tag[0]))
                        dir_tag = list(dir_tag[0])[0:1]
                else: dir_regex = dir_tag = None
                # ==============================>
                # Check consistency
                # ==============================>
                if pdb_tag and mtz_tag: assert pdb_tag == mtz_tag, 'PDB-MTZ TAGS ARE NOT IDENTICAL: {} != {}'.format(pdb_tag, mtz_tag)
                if dir_tag and pdb_tag: assert dir_tag == pdb_tag, 'DIR-PDB TAGS ARE NOT IDENTICAL: {} != {}'.format(dir_tag, pdb_tag)
                if dir_tag and mtz_tag: assert dir_tag == mtz_tag, 'DIR-MTZ TAGS ARE NOT IDENTICAL: {} != {}'.format(dir_tag, mtz_tag)
                # ==============================>
                # Extract tag
                # ==============================>
                if   dir_tag: dataset_tag = dir_tag
                elif pdb_tag: dataset_tag = pdb_tag
                elif mtz_tag: dataset_tag = mtz_tag
                # ==============================>
                # Add prefix - slightly obsoleted
                # ==============================>
                if isinstance(dataset_tag[0], str): dataset_tag = [self.args.output.dataset_prefix + dataset_tag[0]]
                else:                               assert dataset_tag[0] is None

                new_files.append(pdb_files+mtz_files+dataset_tag)

        self.log.bar()
        self.log('{} datasets found in input directory'.format(len(new_files)))
        # ==============================>
        # Filter out the already added files
        # ==============================>
        if self.pickled_dataset_meta.dataset_labels:
            filtered_new_files = []
            self.log.bar()
            self.log('Filtering previously-loaded datasets')
            self.log.bar()
            for i, (pdb, mtz, tag) in enumerate(new_files):
                if tag in self.pickled_dataset_meta.dataset_labels:
                    self.log('\tDataset with this tag has already been loaded: {!s} - Not loading'.format(tag))
                else:
                    filtered_new_files.append(new_files[i])
            self.log('> Keeping {} datasets'.format(len(filtered_new_files)))
            self.log('> Removed {} datasets'.format(len(new_files)-len(filtered_new_files)))
        else:
            filtered_new_files = new_files
        # ==============================>
        # Select only those requested
        # ==============================>
        if self.args.input.flags.only_datasets:
            only_tags = self.args.input.flags.only_datasets.split(',')
            self.log.bar()
            self.log('Filtering for {!s} datasets based on "only_datasets": {!s}'.format(len(only_tags), ', '.join(only_tags)))
            self.log.bar()
            re_filtered_new_files = []
            for i, (pdb, mtz, tag) in enumerate(filtered_new_files):
                if tag in only_tags:
                    re_filtered_new_files.append(filtered_new_files[i])
                else:
                    self.log('\tIgnoring dataset: {!s}'.format(tag))
            self.log('> Keeping {} datasets'.format(len(re_filtered_new_files)))
            self.log('> Removed {} datasets'.format(len(filtered_new_files)-len(re_filtered_new_files)))
            filtered_new_files = re_filtered_new_files
        # ==============================>
        # Filter out manually labelled datasets to ignore
        # ==============================>
        if self.args.input.flags.ignore_datasets:
            ignore_tags = self.args.input.flags.ignore_datasets.split(',')
            self.log.bar()
            self.log('Filtering for {!s} datasets based on "ignore_datasets": {!s}'.format(len(ignore_tags), ', '.join(ignore_tags)))
            self.log.bar()
            re_filtered_new_files = []
            for i, (pdb, mtz, tag) in enumerate(filtered_new_files):
                if tag in ignore_tags:
                    self.log('\tIgnoring dataset: {!s}'.format(tag))
                else:
                    re_filtered_new_files.append(filtered_new_files[i])
            self.log('> Keeping {} datasets'.format(len(re_filtered_new_files)))
            self.log('> Removed {} datasets'.format(len(filtered_new_files)-len(re_filtered_new_files)))
            filtered_new_files = re_filtered_new_files
        # ==============================>
        # Report number of empty datasets
        # ==============================>
        self.log.bar()
        self.log('{!s} empty directories found:'.format(len(empty_directories)))
        self.log.bar()
        for d in empty_directories:
            self.log('\tEmpty directory: {}'.format(d))
        # ==============================>
        # Report total number of datasets, and total number of new datasets
        # ==============================>
        num_old = self.pickled_dataset_meta.number_of_datasets
        self.log.bar()
        self.log('{!s} datasets found (total)'.format(len(filtered_new_files)+num_old))
        self.log('{!s} datasets found (new)'.format(len(filtered_new_files)))

        return filtered_new_files

    def add_files(self, file_list):
        """Add (pdb, mtz) file pairs to the datasets to be processed"""

        # ==============================>
        # Limit the number of files that can be added at once to a self
        # ==============================>
        if len(file_list) > self.args.input.max_new_datasets:
            self.log.bar()
            self.log('Limiting the number of new datasets that are added to the pandda analysis (controlled by input.max_new_datasets)')
            self.log('Limiting analysis to the first {} of {} datasets'.format(self.args.input.max_new_datasets, len(file_list)))
            file_list = file_list[:self.args.input.max_new_datasets]
            if len(file_list) != self.args.input.max_new_datasets:
                raise Sorry('Something has gone wrong, number of selected datasets ({}) is not equal to the maximum ({})'.format(len(file_list), self.args.input.max_new_datasets))
        # ==============================>
        # Append to input file list
        # ==============================>
        self._new_dataset_files += file_list

        self.log.bar()
        self.log('{!s} Datasets Added'.format(len(file_list)))

    def load_new_datasets(self):
        """Read in maps for the input datasets"""

        # ==============================>
        # Report
        # ==============================>
        if not self.datasets.all() and self.is_new_pandda():
            self.log('Adding First Datasets to PanDDA')
        else:
            self.log('Adding more datasets to PanDDA')
            self.log('{!s} previous datasets already loaded'.format(self.datasets.size()))
            self.log('{!s} previous datasets not loaded'.format(self.pickled_dataset_meta.number_of_datasets - self.datasets.size()))
        # ==============================>
        # Counting offset for dataset index
        # ==============================>
        n_offset = self.pickled_dataset_meta.number_of_datasets
        # ==============================>
        # Create dataset objects
        # ==============================>
        loaded_datasets = []; errors = []
        self.log.bar()
<<<<<<< HEAD
        print('Loading Datasets...')
        loaded_datasets = [PanddaDataset.from_file(model_filename=pdb, data_filename=mtz).label(num=num+n_offset, tag=dtag) for num, (pdb, mtz, dtag) in enumerate(self.new_files())]
        finish = time.time()
        self.log('> Adding Datasets > Time Taken: {!s} seconds'.format(int(finish-start)))
=======
        self.log('Loading Datasets...')
        start = time.time()
        # ==============================>
        for num, (pdb, mtz, dtag) in enumerate(self.new_files()):
            try:
                dataset = PanddaDataset.from_file(model_filename=pdb, data_filename=mtz).label(num=num+n_offset, tag=dtag)
                loaded_datasets.append(dataset)
            except Sorry as e:
                if str(e) in ['There is no crystal symmetry for this structure',
                              'There is no unit cell information for this structure',
                              'There is no space group information for this structure']:
                    err_msg = str(e) + ' -- does the input PDB file have a valid CRYST line?\n(path {})'.format(pdb)
                else:
                    err_msg = str(e)
                errors.append('Dataset {}: {}'.format(dtag, err_msg))
        # ==============================>
        self.log('> Adding Datasets > Time Taken: {!s} seconds'.format(int(time.time()-start)), True)
>>>>>>> 637f1f57
        self.log.bar()
        # ==============================>
        # Report Errors
        # ==============================>
        if errors:
            self.log.subheading('{} errors encountered while loading datasets'.format(len(errors)))
            for err_msg in errors:
                self.log.bar()
                self.log(err_msg)
            self.log.bar()
            self.log('')
            raise Failure('{} datasets had problems during loading. Error messages printed above.'.format(len(errors)))
        # ==============================>
        # Initialise loaded datasets
        # ==============================>
        # Output Path Templates
        f = PanddaDatasetFilenames
        p = PanddaDatasetPNGFilenames
        # ==============================>
<<<<<<< HEAD
        # Catch errors and print at end
        # ==============================>
        errors = []
=======
>>>>>>> 637f1f57
        for dataset in loaded_datasets:
            # ==============================>
            # Check that dataset has a CRYST line and unit cell information
            # ==============================>
            if dataset.model.crystal_symmetry is None:
                errors.append((dataset, 'Could not load crystal symmetry information - check pdb CRYST line is present and valid.'))
                continue
            if dataset.model.unit_cell is None:
                errors.append((dataset, 'Could not load unit cell information - check pdb CRYST line is present and valid.'))
                continue
            # ==============================>
            # Intialise the meta for the dataset
            # ==============================>
            dataset.meta.analysed = False
            dataset.meta.dataset_info = None
            dataset.meta.dataset_map_info = None
            # ==============================>
            # Create a file manager object
            # ==============================>
            dataset.initialise_output_directory(dir=os.path.join(self.file_manager.get_dir('processed_datasets'), dataset.tag))
            # ==============================>
            # Main input/output files
            # ==============================>
            dataset.file_manager.add_file(file_name=f.input_model.format(dataset.tag),                        file_tag='input_model'                  )
            dataset.file_manager.add_file(file_name=f.input_data.format(dataset.tag),                         file_tag='input_data'                   )
            dataset.file_manager.add_file(file_name=f.dataset_info.format(dataset.tag),                       file_tag='dataset_info'                 )
            dataset.file_manager.add_file(file_name=f.dataset_log.format(dataset.tag),                        file_tag='dataset_log'                  )
            dataset.file_manager.add_file(file_name=f.z_peaks_csv.format(dataset.tag),                        file_tag='z_peaks_csv')
            dataset.file_manager.add_file(file_name=f.aligned_model.format(dataset.tag),                      file_tag='aligned_model'                )
            dataset.file_manager.add_file(file_name=f.symmetry_copies.format(dataset.tag),                    file_tag='symmetry_copies'              )
            # ==============================>
            # Native (back-rotated/transformed) maps
            # ==============================>
            dataset.file_manager.add_file(file_name=f.native_obs_map.format(dataset.tag),                     file_tag='native_obs_map'       )
            dataset.file_manager.add_file(file_name=f.native_z_map.format(dataset.tag),                       file_tag='native_z_map'         )
            dataset.file_manager.add_file(file_name=f.native_event_map.format(dataset.tag,'{!s}','{!s}'),     file_tag='native_event_map'     )
            dataset.file_manager.add_file(file_name=f.native_average_map.format(dataset.tag),                 file_tag='native_average_map'   )
            # ==============================>
            # Map files (in reference frame)
            # ==============================>
            dataset.file_manager.add_file(file_name=f.sampled_map.format(dataset.tag),                        file_tag='sampled_map'                  )
            dataset.file_manager.add_file(file_name=f.mean_diff_map.format(dataset.tag),                      file_tag='mean_diff_map'                )
            dataset.file_manager.add_file(file_name=f.z_map.format(dataset.tag),                              file_tag='z_map'                        )
#            dataset.file_manager.add_file(file_name=f.z_map_naive.format(dataset.tag),                        file_tag='z_map_naive'                  )
#            dataset.file_manager.add_file(file_name=f.z_map_naive_norm.format(dataset.tag),                   file_tag='z_map_naive_normalised'       )
            dataset.file_manager.add_file(file_name=f.z_map_uncertainty.format(dataset.tag),                  file_tag='z_map_uncertainty'            )
            dataset.file_manager.add_file(file_name=f.z_map_uncertainty_norm.format(dataset.tag),             file_tag='z_map_uncertainty_normalised' )
            dataset.file_manager.add_file(file_name=f.z_map_corrected.format(dataset.tag),                    file_tag='z_map_corrected'              )
            dataset.file_manager.add_file(file_name=f.z_map_corrected_norm.format(dataset.tag),               file_tag='z_map_corrected_normalised'   )
            dataset.file_manager.add_file(file_name=f.event_map.format(dataset.tag, '{!s}', '{!s}'),          file_tag='event_map'                    )
            # ==============================>
            # Miscellaneous masks
            # ==============================>
            dataset.file_manager.add_file(file_name=f.grid_mask.format(dataset.tag),   file_tag='grid_mask'     )
            dataset.file_manager.add_file(file_name=f.z_map_mask.format(dataset.tag),  file_tag='z_map_mask'    )
            dataset.file_manager.add_file(file_name=f.high_z_mask.format(dataset.tag), file_tag='high_z_mask'   )
            # ==============================>
            # Links to ligand files (if they've been found)
            # ==============================>
            dataset.file_manager.add_dir(dir_name='ligand_files', dir_tag='ligand', top_dir_tag='root')
            # ==============================>
            # Fitted structures when modelled with pandda.inspect
            # ==============================>
            dataset.file_manager.add_dir(dir_name='modelled_structures', dir_tag='models', top_dir_tag='root')
            # ==============================>
            # Graphs
            # ==============================>
            dataset.file_manager.add_dir(dir_name='graphs', dir_tag='graphs', top_dir_tag='root')
            dataset.file_manager.add_file(file_name=p.s_map_png.format(dataset.tag),                   file_tag='s_map_png',                         dir_tag='graphs')
            dataset.file_manager.add_file(file_name=p.d_mean_map_png.format(dataset.tag),              file_tag='d_mean_map_png',                    dir_tag='graphs')
#            dataset.file_manager.add_file(file_name=p.z_map_naive_png.format(dataset.tag),             file_tag='z_map_naive_png',                   dir_tag='graphs')
#            dataset.file_manager.add_file(file_name=p.z_map_naive_norm_png.format(dataset.tag),        file_tag='z_map_naive_normalised_png',        dir_tag='graphs')
            dataset.file_manager.add_file(file_name=p.z_map_uncertainty_png.format(dataset.tag),       file_tag='z_map_uncertainty_png',             dir_tag='graphs')
            dataset.file_manager.add_file(file_name=p.z_map_uncertainty_norm_png.format(dataset.tag),  file_tag='z_map_uncertainty_normalised_png',  dir_tag='graphs')
            dataset.file_manager.add_file(file_name=p.z_map_corrected_png.format(dataset.tag),         file_tag='z_map_corrected_png',               dir_tag='graphs')
            dataset.file_manager.add_file(file_name=p.z_map_corrected_norm_png.format(dataset.tag),    file_tag='z_map_corrected_normalised_png',    dir_tag='graphs')
            dataset.file_manager.add_file(file_name=p.z_map_qq_plot_png.format(dataset.tag),           file_tag='z_map_qq_plot_png',                 dir_tag='graphs')
            dataset.file_manager.add_file(file_name=p.bdc_est_png.format(dataset.tag, '{!s}'),         file_tag='bdc_est_png',                       dir_tag='graphs')
            dataset.file_manager.add_file(file_name=p.unc_qqplot_png.format(dataset.tag),              file_tag='unc_qqplot_png',                    dir_tag='graphs')
            dataset.file_manager.add_file(file_name=p.obs_qqplot_sorted_png.format(dataset.tag),       file_tag='obs_qqplot_sorted_png',             dir_tag='graphs')
            dataset.file_manager.add_file(file_name=p.obs_qqplot_unsorted_png.format(dataset.tag),     file_tag='obs_qqplot_unsorted_png',           dir_tag='graphs')
            dataset.file_manager.add_file(file_name=p.wilson_plot.format(dataset.tag),                 file_tag='wilson_plot_png',                   dir_tag='graphs')
            # ==============================>
            # HTML
            # ==============================>
            dataset.file_manager.add_dir(dir_name='html', dir_tag='html', top_dir_tag='root')
            dataset.file_manager.add_file(file_name=dataset.tag+'.html', file_tag='dataset_html', dir_tag='html')
            # ==============================>
            # Scripts
            # ==============================>
            dataset.file_manager.add_dir(dir_name='scripts', dir_tag='scripts', top_dir_tag='root')
            dataset.file_manager.add_file(file_name=f.pymol_script,     file_tag='pymol_script',    dir_tag='scripts')
            dataset.file_manager.add_file(file_name=f.ccp4mg_script,    file_tag='ccp4mg_script',   dir_tag='scripts')
            # ==============================>
            # Output images
            # ==============================>
            dataset.file_manager.add_dir(dir_name='images',  dir_tag='images', top_dir_tag='root')
#            dataset.file_manager.add_file(file_name=f.ccp4mg_png,       file_tag='ccp4mg_png',      dir_tag='images')
            # ==============================>
            # Pickled objects
            # ==============================>
            dataset.file_manager.add_dir(dir_name='pickles', dir_tag='pickles', top_dir_tag='root')
            dataset.file_manager.add_file(file_name=f.dataset_pickle,   file_tag='dataset_pickle',  dir_tag='pickles')

            # ==============================>
            # Create links to input files
            # ==============================>
            # Links for the dataset input files
            link_pdb = dataset.file_manager.get_file('input_model')
            link_mtz = dataset.file_manager.get_file('input_data')
            # Link the input files to the output folder
            if not os.path.exists(link_pdb):
                self.log('Linking ...{} to ...{}'.format(dataset.model.filename[-50:], link_pdb[-50:]))
                rel_symlink(orig=dataset.model.filename, link=link_pdb)
            if not os.path.exists(link_mtz):
                self.log('Linking ...{} to ...{}'.format(dataset.data.filename[-50:], link_mtz[-50:]))
                rel_symlink(orig=dataset.data.filename, link=link_mtz)
            # ==============================>
            # Search for ligand files and copy them to the output ligands folder
            # ==============================>
            lig_files = glob.glob(os.path.join(os.path.dirname(dataset.model.filename), self.args.input.lig_style))
            for lig_file in lig_files:
                # Find all files with the same basename but allowing for different extensions. Then link to output folder.
                lig_base = os.path.splitext(lig_file)[0] + '.*'
                lig_matches = glob.glob(lig_base)
                for lig in lig_matches:
                    out_path = os.path.join(dataset.file_manager.get_dir('ligand'), os.path.basename(lig))
                    if os.path.exists(lig) and (not os.path.exists(out_path)):
                        self.log('Copying ...{} to ...{}'.format(lig[-50:], out_path[-50:]))
                        try:
                            shutil.copy(lig, out_path)
                        except:
                            self.log('Failed to copy -- but continuing anyway')
            # ==============================>
            # Lastly: Update the pointer to the new path (relative to the pandda directory)
            # ==============================>
            dataset.model.filename = os.path.relpath(link_pdb, start=self.out_dir)
            dataset.data.filename = os.path.relpath(link_mtz, start=self.out_dir)
        # ==============================>
        # Report Errors
        # ==============================>
        if errors:
            self.log.subheading('Dataset errors')
            for dataset, err_msg in errors:
                self.log.bar()
                self.log('Failed to load dataset {}'.format(dataset.tag))
                self.log.bar()
                self.log(err_msg)
            raise Failure('Failed to load {} datasets. Error messages printed above.'.format(len(errors)))

        # ==============================>
        # Add datasets to pandda
        # ==============================>
        self.datasets.add(loaded_datasets)
        self.log('{!s} Datasets Loaded (New).          '.format(len(loaded_datasets)))
        self.log('{!s} Datasets Loaded (Total).        '.format(self.datasets.size()))

        # Reset the list of input files
        self._new_dataset_files = []

    # TODO MOVE TO PANDDA DATASET LIST? TODO
    def select_reference_dataset(self, method='resolution', max_rfree=0.4, min_resolution=5):
        """Select dataset to act as the reference - scaling, aligning etc"""

        assert method in ['resolution','rfree'], 'METHOD FOR SELECTING THE REFERENCE DATASET NOT RECOGNISED: {!s}'.format(method)

        # ==============================>
        # Get the potential reference datasets
        # ==============================>
        filtered_datasets = self.datasets.mask(mask_name='valid - all')
        if not filtered_datasets: raise Failure("Can't select a reference dataset - NO SUITABLE (NON-REJECTED) DATASETS REMAINING")
        # ==============================>
        # Select by either R-free or Resolution
        # ==============================>
        self.log.bar()
        self.log('Selecting Reference Dataset by: {!s}'.format(method))
        if method == 'rfree':
            # Get RFrees of datasets (set to dummy value of 999 if resolution is too high so that it is not selected)
            r_frees = [d.model.input.get_r_rfree_sigma().r_free if (d.data.mtz_object().max_min_resolution()[1] < min_resolution) else 999 for d in filtered_datasets]
            if len(r_frees) == 0: raise Exception('NO DATASETS BELOW RESOLUTION CUTOFF {!s}A - CANNOT SELECT REFERENCE DATASET'.format(min_resolution))
            ref_dataset_index = r_frees.index(min(r_frees))
        elif method == 'resolution':
            # Get Resolutions of datasets (set to dummy value of 999 if r-free is too high so that it is not selected)
            resolns = [d.data.mtz_object().max_min_resolution()[1] if (d.model.input.get_r_rfree_sigma().r_free < max_rfree) else 999 for d in filtered_datasets]
            if len(resolns) == 0: raise Exception('NO DATASETS BELOW RFREE CUTOFF {!s} - CANNOT SELECT REFERENCE DATASET'.format(max_rfree))
            ref_dataset_index = resolns.index(min(resolns))
        # ==============================>
        # Report and return
        # ==============================>
        reference = filtered_datasets[ref_dataset_index]
        self.log('Reference Selected: {!s}'.format(reference.tag))
        self.log('Resolution: {!s}, RFree: {!s}'.format(reference.data.mtz_object().max_min_resolution()[1], reference.model.input.get_r_rfree_sigma().r_free))

        return reference.model.filename, reference.data.filename

    def load_reference_dataset(self, ref_pdb, ref_mtz):
        """Set the reference dataset, to which all other datasets will be aligned and scaled"""

        self.log('---------->>>')
        self.log('Loading Reference Dataset: {!s}'.format(ref_mtz))

        # ==============================>
        # Output links to reference files
        # ==============================>
        link_ref_pdb = self.file_manager.get_file('reference_structure')
        link_ref_mtz = self.file_manager.get_file('reference_dataset')
        # ==============================>
        # Remove any old links to dataset
        # ==============================>
        if os.path.abspath(ref_pdb) != os.path.abspath(link_ref_pdb):
            if os.path.exists(link_ref_pdb): os.unlink(link_ref_pdb)
            if os.path.exists(link_ref_mtz): os.unlink(link_ref_mtz)
        # ==============================>
        # Create links to dataset
        # ==============================>
        if not os.path.exists(link_ref_pdb): rel_symlink(orig=ref_pdb, link=link_ref_pdb)
        if not os.path.exists(link_ref_mtz): rel_symlink(orig=ref_mtz, link=link_ref_mtz)
        # ==============================>
        # Create and set reference dataset
        # ==============================>
        ref_dataset = PanddaReferenceDataset.from_file(model_filename=os.path.relpath(link_ref_pdb, start=self.out_dir),
                                                       data_filename=os.path.relpath(link_ref_mtz, start=self.out_dir)).label(num=-1, tag='reference')
        # ==============================>
        # Set as the reference dataset for the analysis
        # ==============================>
        self.datasets.set_reference(dataset=ref_dataset)
        assert ref_dataset is self.datasets.reference()
        # ==============================>
        # Write out structure in reference coordinate frames
        # ==============================>
        if self.args.output.developer.write_reference_frame_maps or \
           self.args.output.developer.write_reference_frame_grid_masks or \
           self.args.output.developer.write_reference_frame_statistical_maps or \
           self.args.output.developer.write_reference_frame_all_z_map_types:
            tmp_r_hierarchy = ref_dataset.model.hierarchy.deep_copy()
            if not os.path.exists(self.file_manager.get_file('reference_shifted')):
                tmp_r_hierarchy.atoms().set_xyz(ref_dataset.ref2grid(tmp_r_hierarchy.atoms().extract_xyz()))
                tmp_r_hierarchy.write_pdb_file(self.file_manager.get_file('reference_shifted'))
            if not os.path.exists(self.file_manager.get_file('reference_shifted_symmetry')):
                ref_sym_copies = ref_dataset.model.crystal_contacts(distance_cutoff=self.args.params.masks.outer_mask+5, combine_copies=True)
                ref_sym_copies.atoms().set_xyz(ref_dataset.ref2grid(ref_sym_copies.atoms().extract_xyz()))
                ref_sym_copies.write_pdb_file(self.file_manager.get_file('reference_shifted_symmetry'))

        # ==============================>
        # Extract reference dataset SFs
        # ==============================>
        sf_cols = [self.args.input.reference.structure_factors.split(',')] if self.args.input.reference.structure_factors \
                    else [sf.split(',') for sf in self.args.params.diffraction_data.structure_factors]
        self.log('Checking for any of these structure factors in reference dataset:')
        for sf_pair in sf_cols:
            self.log('> {} and {}'.format(*sf_pair))
        self.log.bar()
        # Record when a pair is found
        dataset_sfs = None
        # Extract mtz object from the reference dataset
        mtz_obj = ref_dataset.data.mtz_object()
        # Iterate through possible structure factor pairs
        for sf_pair in sf_cols:
            # Check that the data contains the appropriate column
            if mtz_obj.has_column(sf_pair[0]) and mtz_obj.has_column(sf_pair[1]):
                dataset_sfs = ','.join(sf_pair)
                break
        # Raise error if no columns are identified
        if dataset_sfs is None:
            raise Sorry('No matching structure factors were found in the reflection data for reference dataset. \n'+\
                        'Looking for structure factors: \n\t{}\n'.format('\n\t'.join(map(' and '.join,sf_cols))) +\
                        'Structure factors in this dataset: \n\t{}\n'.format('\n\t'.join(mtz_obj.column_labels()))+\
                        'You may need to change the diffraction_data.structure_factors or the reference.structure_factors option.')
        # Store column labels for later
        ref_dataset.meta.column_labels = dataset_sfs
        # Load the diffraction data
        self.log('Loading structure factors for reference dataset: {}'.format(dataset_sfs))
        ref_dataset.data.miller_arrays[dataset_sfs] = ref_dataset.data.get_structure_factors(columns=dataset_sfs)

        return self.datasets.reference()

    def align_datasets(self, method):
        """Align each structure the reference structure"""

        self.log.heading('Aligning dataset structures')

        assert method in ['local','global'], 'METHOD NOT DEFINED: {!s}'.format(method)

        # ==============================>
        # Select the datasets for alignment
        # ==============================>
        datasets_for_alignment = self.datasets.mask(mask_name='valid - new')
        self.log.bar(True, False)
        if not datasets_for_alignment:
            self.log('All datasets are already aligned/No datasets to align')
            return
        self.log('Generating Alignments (using {!s} cores) for {} datasets'.format(self.settings.cpus, len(datasets_for_alignment)))
        # ==============================>
        # Generate the alignments for each structure
        # ==============================>
        t1 = time.time()
        arg_list = [DatasetAligner(model=d.model, other=self.datasets.reference().model, method=method, id=d.tag) for d in datasets_for_alignment]
        dataset_alignments = easy_mp.pool_map(func=wrapper_run, args=arg_list, processes=self.settings.cpus)
        t2 = time.time()
        # ==============================>
        # Post-process the alignments and output the aligned structures
        # ==============================>
        self.log.bar()
        self.log.subheading('Alignment Summaries')
        # ==============================>
        # Catch errors and print at end
        # ==============================>
        errors = []
        for dataset, alignment in zip(datasets_for_alignment, dataset_alignments):
            # If errored, print and record
            if isinstance(alignment, str):
                self.log.bar()
                self.log('Failed to align dataset {}'.format(dataset.tag))
                errors.append((dataset,alignment))
                continue
            # Attach alignment to dataset
            assert dataset.tag == alignment.id
            dataset.model.alignment = alignment
            # Output an aligned copy of the structure
            aligned_struc = dataset.model.hierarchy.deep_copy()
            aligned_struc.atoms().set_xyz(dataset.model.alignment.nat2ref(coordinates=dataset.model.hierarchy.atoms().extract_xyz()))
            aligned_struc.write_pdb_file(file_name=os.path.join(self.file_manager.get_dir('aligned_structures'), '{!s}-aligned.pdb'.format(dataset.tag)))
            aligned_struc.write_pdb_file(file_name=dataset.file_manager.get_file('aligned_model'))
            # Write alignment summary to log
            self.log.bar()
            self.log(dataset.model.alignment.summary())
        t3 = time.time()
        # ==============================>
        # Report Errors
        # ==============================>
        if errors:
            self.log.subheading('Alignment errors')
            for dataset, err_msg in errors:
                self.log.bar()
                self.log('Failed to align dataset {}'.format(dataset.tag))
                self.log.bar()
                self.log(err_msg)
            raise Failure('Failed to align {} datasets. Error messages printed above.'.format(len(errors)))
        # ==============================>
        # Report
        # ==============================>
        self.log.bar()
        self.log('> Generating Alignments > Time Taken: {!s} seconds'.format(int(t2-t1)))
        self.log('> Aligning Structures   > Time Taken: {!s} seconds'.format(int(t3-t2)))
        self.log.bar()

    def collate_dataset_variables(self):
        """Go through all of the datasets and collect lots of different characteristics of the datasets for identifying odd datasets"""

        self.log.bar()
        self.log('Collating Dataset Structure/Crystal Variables')

        # ==============================>
        # Extract information about each dataset
        # ==============================>
        for d in self.datasets.all():
            # Resolution info
            self.tables.dataset_info.set_value(d.tag, 'high_resolution', numpy.round(d.data.summary.high_res,3))
            self.tables.dataset_info.set_value(d.tag, 'low_resolution',  numpy.round(d.data.summary.low_res,3))
            # Unit cell info
            self.tables.dataset_info.set_value(d.tag, ['uc_a','uc_b','uc_c','uc_alpha','uc_beta','uc_gamma'],   numpy.round(d.data.summary.unit_cell.parameters(),3))
            self.tables.dataset_info.set_value(d.tag, 'uc_vol',                                                 numpy.round(d.data.summary.unit_cell.volume()),3)
            # Spacegroup info
            self.tables.dataset_info.set_value(d.tag, 'space_group', d.data.summary.space_group.info().type().lookup_symbol())
            # Quality info
            self.tables.dataset_info.set_value(d.tag, 'r_work', round_no_fail(d.model.input.get_r_rfree_sigma().r_work,3))
            self.tables.dataset_info.set_value(d.tag, 'r_free', round_no_fail(d.model.input.get_r_rfree_sigma().r_free,3))
            # Alignment info
            if d.model.alignment:
                self.tables.dataset_info.set_value(d.tag, 'rmsd_to_reference', numpy.round(d.model.alignment.alignment_rmsd(),3))

    def filter_datasets_1(self, filter_dataset=None):
        """Filter out the datasets which contain different protein models (i.e. protein length, sequence, etc)"""

        self.log.subheading('Filtering datasets (before alignment)')

        # ==============================>
        # Print list of possible error classes
        # ==============================>
        self.log.bar(True, False)
        self.log('Potential rejection classes:')
        for failure_class in PanddaMaskNames.reject_mask_names:
            self.log('\t{!s}'.format(failure_class))
        self.log.bar()
        # ==============================>
        # If no filtering dataset given, filter against the reference dataset
        # ==============================>
        if not filter_dataset: filter_dataset = self.datasets.reference()
        # ==============================>
        # Remove poor/incompatible datasets
        # ==============================>
        for dataset in self.datasets.mask(mask_name='valid - all'):
            print('\rFiltering Dataset {!s}          '.format(dataset.tag), end=''); sys.stdout.flush()
            if self.params.filtering.flags.same_space_group_only and (dataset.model.space_group.info().symbol_and_number() != filter_dataset.model.space_group.info().symbol_and_number()):
                self.log('\rRejecting Dataset: {!s}          '.format(dataset.tag))
                self.log('Different Space Group')
                self.log('Reference: {!s}, {!s}: {!s}'.format(filter_dataset.model.space_group.info().symbol_and_number(),
                                                        dataset.tag, dataset.model.space_group.info().symbol_and_number()))
                self.log.bar()
                self.tables.dataset_info.set_value(dataset.tag, 'rejection_reason', 'Different Space Group to Reference')
                self.datasets.all_masks().set_value(name='rejected - different space group', id=dataset.tag, value=True)
            elif dataset.model.input.get_r_rfree_sigma().r_free > self.params.filtering.max_rfree:
                self.log('\rRejecting Dataset: {!s}          '.format(dataset.tag))
                self.log('RFree is higher than cutoff: {!s}'.format(self.params.filtering.max_rfree))
                self.log('High RFree: {!s}'.format(dataset.model.input.get_r_rfree_sigma().r_free))
                self.log.bar()
                self.tables.dataset_info.set_value(dataset.tag, 'rejection_reason', 'R-free is too high')
                self.datasets.all_masks().set_value(name='rejected - rfree', id=dataset.tag, value=True)
            elif self.params.filtering.flags.similar_models_only and (not dataset.model.hierarchy.is_similar_hierarchy(filter_dataset.model.hierarchy)):
                self.log('\rRejecting Dataset: {!s}          '.format(dataset.tag))
                self.log('Non-Identical Structure (Structures do not contain the same atoms)')
                self.log.bar()
                self.tables.dataset_info.set_value(dataset.tag, 'rejection_reason', 'Atoms present in the dataset are different to atoms present in the reference structure')
                self.datasets.all_masks().set_value(name='rejected - non-identical structures', id=dataset.tag, value=True)
            else:
                pass

        self.log('\rDatasets Filtered.                          ')
        # ==============================>
        # Update the masks
        # ==============================>
        self.update_masks()

    def filter_datasets_2(self):
        """Filter out the non-isomorphous datasets"""

        self.log.subheading('Filtering datasets (after alignment).')

        # ==============================>
        # Print list of possible error classes
        # ==============================>
        self.log.bar(True, False)
        self.log('Potential rejection classes:')
        for failure_class in PanddaMaskNames.reject_mask_names:
            self.log('\t{!s}'.format(failure_class))
        self.log.bar()
        # ==============================>
        # Remove poor/incompatible datasets
        # ==============================>
        for dataset in self.datasets.mask(mask_name='valid - all'):
            print('\rFiltering Dataset {!s}          '.format(dataset.tag), end=''); sys.stdout.flush()
            if dataset.model.alignment.alignment_rmsd() > self.params.filtering.max_rmsd_to_reference:
                self.log('\rRejecting Dataset: {!s}          '.format(dataset.tag))
                self.log('Alignment RMSD is too large')
                self.log('Aligned (Calpha) RMSD: {!s}'.format(dataset.model.alignment.alignment_rmsd()))
                self.log('---------->>>')
                self.tables.dataset_info.set_value(dataset.tag, 'rejection_reason', 'High RMSD to aligned reference structure')
                self.datasets.all_masks().set_value(name='rejected - rmsd to reference', id=dataset.tag, value=True)
            else:
                pass

        self.log('\rDatasets Filtered.                          ')
        # ==============================>
        # Update the masks
        # ==============================>
        self.update_masks()

    def update_masks(self):
        """Update the combined masks"""

        self.log.subheading('Updating dataset masks')

        # ==============================>
        # Combine all "rejected" masks into one combined mask
        # ==============================>
        combined_reject_mask = self.datasets.all_masks().combine_masks(names=PanddaMaskNames.reject_mask_names)
        self.datasets.all_masks().add_mask(name='rejected - total', values=combined_reject_mask, overwrite=True)
        self.log.bar()
        self.log('Rejected datasets: {}'.format(self.datasets.size(mask_name='rejected - total')))
        # ==============================>
        # Print summary of rejected datasets
        # ==============================>
        reject_reasons = self.tables.dataset_info['rejection_reason'].value_counts().sort_index()
        if reject_reasons.any():
            self.log.bar()
            self.log('Reasons for Rejection:')
            for reason, count in reject_reasons.iteritems():
                self.log('{} Dataset(s) - {}'.format(count, reason))
        self.log.bar(False, True)

        # ==============================>
        # Partition the non-rejected datasets by whether they're new or old
        # ==============================>
        # Combined (shortcut for non-rejected)
        self.datasets.all_masks().add_mask(name   = 'valid - all',
                                           values = self.datasets.all_masks().get_mask(name='rejected - total', invert=True),
                                           overwrite=True)
        # Old datasets
        self.datasets.all_masks().add_mask(name   = 'valid - old',
                                           values = self.datasets.all_masks().combine_masks(names=['valid - all', 'old datasets'],
                                                                        invert=[False, False], operation='and', invert_output=False),
                                           overwrite=True)
        # New datasets
        self.datasets.all_masks().add_mask(name   = 'valid - new',
                                           values = self.datasets.all_masks().combine_masks(names=['valid - all', 'old datasets'],
                                                                        invert=[False, True],  operation='and', invert_output=False),
                                           overwrite=True)
        self.log.bar()
        self.log('Non-rejected new datasets: {}'.format(self.datasets.size(mask_name='valid - new')))
        self.log('Non-rejected old datasets: {}'.format(self.datasets.size(mask_name='valid - old')))
        self.log('Total datasets: {}'.format(self.datasets.size(mask_name='valid - all')))

        # ==============================>
        # Datasets available for characterisation
        # ==============================>
        self.datasets.all_masks().add_mask(name   = 'characterisation',
                                           values = self.datasets.all_masks().combine_masks(names=['valid - all', 'exclude_from_characterisation'],
                                                                        invert=[False, True], operation='and', invert_output=False),
                                           overwrite=True)
        self.log.bar()
        self.log('Datasets for characterisation: {}'.format(self.datasets.size(mask_name='characterisation')))

        # ==============================>
        # Identify which of the valid datasets are to be analysed
        # ==============================>
        # Old datasets
        self.datasets.all_masks().add_mask(name   = 'analyse - old',
                                           values = self.datasets.all_masks().combine_masks(names=['valid - old', 'reprocess', 'exclude_from_z_map_analysis'],
                                                                        invert=[False, False, True], operation='and', invert_output=False),
                                           overwrite=True)
        # New datasets (same as "valid - new")
        self.datasets.all_masks().add_mask(name   = 'analyse - new',
                                           values = self.datasets.all_masks().combine_masks(names=['valid - new', 'exclude_from_z_map_analysis'],
                                                                        invert=[False, True], operation='and', invert_output=False),
                                           overwrite=True)
        # All datasets
        self.datasets.all_masks().add_mask(name   = 'analyse - all',
                                           values = self.datasets.all_masks().combine_masks(names=['analyse - new', 'analyse - old'],
                                                                        invert=[False, False], operation='or', invert_output=False),
                                           overwrite=True)
        self.log.bar()
        self.log('New datasets for analysis: {}'.format(self.datasets.size(mask_name='analyse - new')))
        self.log('Old datasets for (re)analysis: {}'.format(self.datasets.size(mask_name='analyse - old')))
        self.log('Total datasets for analysis: {}'.format(self.datasets.size(mask_name='analyse - all')))

        # ==============================>
        # Datasets that aren't being analyses
        # ==============================>
        self.datasets.all_masks().add_mask(name   = 'not for analysis',
                                           values = self.datasets.all_masks().get_mask(name='analyse - all', invert=True),
                                           overwrite=True)
        self.log.bar()
        self.log('Datasets that will not be analysed: {}'.format(self.datasets.size(mask_name='not for analysis')))

        self.log.bar()

    #########################################################################################################
    #                                                                                                       #
    #                               Dataset diffraction data/map functions                                  #
    #                                                                                                       #
    #########################################################################################################

    def load_and_scale_diffraction_data(self, datasets=None):
        """Extract amplitudes and phases for creating map"""

        if datasets is None:
            datasets=self.datasets.mask(mask_name='valid - all')

        # ==============================>
        # Prepare objects for scaling
        # ==============================>
        # Extract reference miller array and prepare for scaling
        ref_dataset = self.datasets.reference()
        ref_miller = ref_dataset.data.miller_arrays[ref_dataset.meta.column_labels]
        factory = IsotropicBfactorScalingFactory(reference_miller_array=ref_miller.as_intensity_array())

        # ==============================>
        # Report
        # ==============================>
        t1 = time.time()
        self.log.heading('Loading and scaling structure factors for each dataset')

        for dataset in datasets:

            self.log.bar()
            self.log('Dataset {}'.format(dataset.tag))
            self.log.bar()

            # Get the columns to be loaded for this dataset
            dataset_sfs = dataset.meta.column_labels
            # ==============================>
            # Load structure factors
            # ==============================>
            if dataset_sfs in dataset.data.miller_arrays.keys():
                self.log('Structure factors already loaded: {}'.format(dataset_sfs))
                ma_unscaled_com = dataset.data.miller_arrays[dataset_sfs]
            else:
                self.log('Loading structure factors: {}'.format(dataset_sfs))
                ma_unscaled_com = dataset.data.get_structure_factors(columns=dataset_sfs)
                # Store in the dataset object
                dataset.data.miller_arrays[dataset_sfs] = ma_unscaled_com
            # ==============================>
            # Extract intensities and phases
            # ==============================>
            assert ma_unscaled_com.is_complex_array()
            ma_unscaled_int = ma_unscaled_com.as_intensity_array()
            ma_unscaled_phs = ma_unscaled_com*(1.0/ma_unscaled_com.as_amplitude_array().data())
            # ==============================>
            # Scale to the reference dataset
            # ==============================>
            if hasattr(dataset.data, 'scaling') and (dataset.data.scaling is not None):
                self.log('Structure factors already scaled to the reference dataset')
            else:
                self.log('Calculating optimal B-factor scaling to reference dataset')
                dataset.data.scaling = factory.calculate_scaling(miller_array=ma_unscaled_int)
            # Extract scaling for dataset
            scaling = dataset.data.scaling
            # ==============================>
            # Report
            # ==============================>
            self.log('Optimised B-factor Scaling Factor: {} ({})'.format(numpy.round(scaling.scaling_b_factor,3), 'sharpened' if scaling.scaling_b_factor<0 else 'blurred'))
            self.log('RMSD to reference dataset: (unscaled) {}'.format(numpy.round(scaling.unscaled_rmsd,3)))
            self.log('RMSD to reference dataset: (scaled)   {}'.format(numpy.round(scaling.scaled_rmsd,3)))

            # ==============================>
            # Record metrics for unscaled data
            # ==============================>
            # Select high resolution and low resolution separately
            high_res_sel = scaling.x_values > 1/(4.0**2)
            low_res_sel  = scaling.x_values <= 1/(4.0**2)
            # Log unscaled rmsds values
            self.tables.dataset_info.set_value(dataset.tag, 'unscaled_wilson_rmsd_all', numpy.round(scaling.unscaled_rmsd,3))
            self.tables.dataset_info.set_value(dataset.tag, 'unscaled_wilson_rmsd_<4A', numpy.round(scaling.rmsd_to_ref(values=scaling.scl_values, sel=high_res_sel),3))
            self.tables.dataset_info.set_value(dataset.tag, 'unscaled_wilson_rmsd_>4A', numpy.round(scaling.rmsd_to_ref(values=scaling.scl_values, sel=low_res_sel),3))
            # Log the scaled log-rmsd values
            self.tables.dataset_info.set_value(dataset.tag, 'unscaled_wilson_ln_rmsd', numpy.round(scaling.unscaled_ln_rmsd,3))
            self.tables.dataset_info.set_value(dataset.tag, 'unscaled_wilson_ln_dev',  numpy.round(scaling.unscaled_ln_dev,3))
            # ==============================>
            # Report metrics for scaled data
            # ==============================>
            # Log the scaling
            self.tables.dataset_info.set_value(dataset.tag, 'applied_b_factor_scaling', numpy.round(scaling.scaling_b_factor,3))
            # Log the scaled rmsd values
            self.tables.dataset_info.set_value(dataset.tag, 'scaled_wilson_rmsd_all', numpy.round(scaling.scaled_rmsd,3))
            self.tables.dataset_info.set_value(dataset.tag, 'scaled_wilson_rmsd_<4A', numpy.round(scaling.rmsd_to_ref(values=scaling.out_values, sel=high_res_sel),3))
            self.tables.dataset_info.set_value(dataset.tag, 'scaled_wilson_rmsd_>4A', numpy.round(scaling.rmsd_to_ref(values=scaling.out_values, sel=low_res_sel),3))
            # Log the scaled log-rmsd values
            self.tables.dataset_info.set_value(dataset.tag, 'scaled_wilson_ln_rmsd', numpy.round(scaling.scaled_ln_rmsd,3))
            self.tables.dataset_info.set_value(dataset.tag, 'scaled_wilson_ln_dev',  numpy.round(scaling.scaled_ln_dev,3))

            # ==============================>
            # Select which data to use for analysis
            # ==============================>
            if not self.params.diffraction_data.apply_b_factor_scaling:
                self.log('use_b_factor_scaled_data is turned off -- using the unscaled data as the scaled data')
                ma_scaled_com = ma_unscaled_com
            else:
                self.log('Applying b-factor scaling to diffraction data')
                # Need to create a copy to preserve the x-values of the original scaling object
                new_scaling = copy.deepcopy(scaling)
                new_scaling.new_x_values(x_values=ma_unscaled_int.d_star_sq().data())
                ma_scaled_int = ma_unscaled_int.array(data=new_scaling.transform(ma_unscaled_int.data())).set_observation_type_xray_intensity()
                ma_scaled_com = ma_unscaled_phs * ma_scaled_int.as_amplitude_array().data()
                # Check for nan values and set to zero
                ma_scaled_com.data().set_selected((ma_unscaled_int.data()==0.0), 0+0j)

            assert ma_scaled_com.is_complex_array()

            # ==============================>
            # Wilson B-factors
            # ==============================>
            self.log('Calculating Wilson B-factors of scaled and unscaled data')
            dataset.meta.unscaled_wilson_b = estimate_wilson_b_factor(miller_array=ma_unscaled_com)
            dataset.meta.scaled_wilson_b   = estimate_wilson_b_factor(miller_array=ma_scaled_com)
            self.tables.dataset_info.set_value(index=dataset.tag, col='unscaled_wilson_B', value=dataset.meta.unscaled_wilson_b)
            self.tables.dataset_info.set_value(index=dataset.tag, col='scaled_wilson_B',   value=dataset.meta.scaled_wilson_b)
            self.log('Unscaled:   {}'.format(round(dataset.meta.unscaled_wilson_b,3)))
            self.log('Scaled:     {}'.format(round(dataset.meta.scaled_wilson_b,3)))

            dataset.data.miller_arrays['scaled'] = ma_scaled_com

        # ==============================>
        # Report
        # ==============================>
        t2 = time.time()
        self.log.bar()
        self.log('\r> Structure factors extracted > Time taken: {!s} seconds'.format(int(t2-t1))+' '*30)
        # ==============================>
        # Update Z-score columns
        # ==============================>
        self.tables.dataset_info['unscaled_wilson_rmsd_all_z'] = modified_z_scores(self.tables.dataset_info['unscaled_wilson_rmsd_all'])
        self.tables.dataset_info['unscaled_wilson_rmsd_<4A_z'] = modified_z_scores(self.tables.dataset_info['unscaled_wilson_rmsd_<4A'])
        self.tables.dataset_info['unscaled_wilson_rmsd_>4A_z'] = modified_z_scores(self.tables.dataset_info['unscaled_wilson_rmsd_>4A'])
        self.tables.dataset_info['unscaled_wilson_ln_rmsd_z']  = modified_z_scores(self.tables.dataset_info['unscaled_wilson_ln_rmsd'])
        self.tables.dataset_info['unscaled_wilson_ln_dev_z']   = modified_z_scores(self.tables.dataset_info['unscaled_wilson_ln_dev'])
        self.tables.dataset_info['scaled_wilson_rmsd_all_z']   = modified_z_scores(self.tables.dataset_info['scaled_wilson_rmsd_all'])
        self.tables.dataset_info['scaled_wilson_rmsd_<4A_z']   = modified_z_scores(self.tables.dataset_info['scaled_wilson_rmsd_<4A'])
        self.tables.dataset_info['scaled_wilson_rmsd_>4A_z']   = modified_z_scores(self.tables.dataset_info['scaled_wilson_rmsd_>4A'])
        self.tables.dataset_info['scaled_wilson_ln_rmsd_z']    = modified_z_scores(self.tables.dataset_info['scaled_wilson_ln_rmsd'])
        self.tables.dataset_info['scaled_wilson_ln_dev_z']     = modified_z_scores(self.tables.dataset_info['scaled_wilson_ln_dev'])
        # ==============================>
        # Exclude from characterisation if poor quality diffraction
        # ==============================>
        self.log.subheading('Checking for datasets that exhibit large wilson plot RMSDs to the reference dataset')
        for dataset in datasets:
            if (self.tables.dataset_info.get_value(index=dataset.tag, col='scaled_wilson_rmsd_all_z') > self.params.excluding.max_wilson_plot_z_score) or \
               (self.tables.dataset_info.get_value(index=dataset.tag, col='scaled_wilson_rmsd_<4A_z') > self.params.excluding.max_wilson_plot_z_score) or \
               (self.tables.dataset_info.get_value(index=dataset.tag, col='scaled_wilson_rmsd_>4A_z') > self.params.excluding.max_wilson_plot_z_score) or \
               (self.tables.dataset_info.get_value(index=dataset.tag, col='scaled_wilson_ln_rmsd_z')  > self.params.excluding.max_wilson_plot_z_score)  or \
               (self.tables.dataset_info.get_value(index=dataset.tag, col='scaled_wilson_ln_dev_z')   > self.params.excluding.max_wilson_plot_z_score):
                self.log('Dataset {} has a high wilson plot rmsd to the reference dataset (relative to other datasets) - excluding from characterisation'.format(dataset.tag))
                self.datasets.all_masks().set_value(name='exclude_from_characterisation', id=dataset.tag, value=True)

        # Make sure the exclude mask is propagated through
        self.update_masks()

        return None

    def truncate_diffraction_data(self, datasets, res_truncate):
        """Truncate data at the same indices across all the datasets"""

        self.log.bar()
        self.log.heading('(Scaling and) truncating reflection data')

        # ==============================>
        # Find how many reflections are present in the reference dataset
        # ==============================>
        ref_cols = self.datasets.reference().meta.column_labels
        ref_size = self.datasets.reference().data.miller_arrays[ref_cols].set().size()
        self.log('Number of reflections in reference dataset: {!s}'.format(ref_size))

        # TODO TODO TODO TODO TODO TODO TODO TODO TODO TODO TODO TODO TODO TODO TODO TODO TODO TODO TODO TODO
        #
        # NEED TO REMOVE TRUNCATION STEP IF SPACEGROUPS ARE NOT IDENTICAL (OR UNIT CELLS ISOMORPHOUS)
        # 1) ONLY TRUNCATE IF IDENTICAL SPACEGROUP
        # 2) IF NOT IDENTICAL SPACEGROUP ASSERT THAT EACH DATASET HAS A FULL (COMPLETE) SET OF MILLER OF INDICES
        #
        # TODO TODO TODO TODO TODO TODO TODO TODO TODO TODO TODO TODO TODO TODO TODO TODO TODO TODO TODO TODO

        # ==============================>
        # Truncate miller indices to the common set (not including the reference dataset)
        # ==============================>
        common_set = datasets[0].data.miller_arrays['scaled'].set()
        for dataset in datasets[1:]:
            common_set = common_set.common_set(dataset.data.miller_arrays['scaled'], assert_is_similar_symmetry=False)
        # ==============================>
        # Report
        # ==============================>
        self.log.bar()
        self.log('Number of Common Reflections between Datasets: {!s} ({!s}% of reference)'.format(common_set.size(), int(100.0*common_set.size()/ref_size)))
        self.log('After Truncation - Reflections per dataset: {!s}'.format(common_set.size()))
        # ==============================>
        # Truncate diffraction data for all of the datasets (including the reference dataset)
        # ==============================>
        self.datasets.reference().data.miller_arrays['truncated'] = self.datasets.reference().data.miller_arrays[ref_cols].common_set(common_set, assert_is_similar_symmetry=False)
        for dataset in datasets:
            dataset.data.miller_arrays['truncated'] = dataset.data.miller_arrays['scaled'].common_set(common_set, assert_is_similar_symmetry=False)

    def load_reference_map(self, map_resolution=0):
        """Load the reference map, and calculate some map statistics"""

        # ==============================>
        # Take the scaled diffraction data for the reference dataset and create fft
        # ==============================>
        ref_dataset = self.datasets.reference()
        fft_map = ref_dataset.data.miller_arrays['truncated'].fft_map(resolution_factor = self.params.maps.resolution_factor,
                                                                      d_min             = map_resolution,
                                                                      symmetry_flags    = cctbx.maptbx.use_space_group_symmetry)
        # ==============================>
        # Scale the map
        # ==============================>
        if   self.params.maps.density_scaling == 'none':   pass
        elif self.params.maps.density_scaling == 'sigma':  fft_map.apply_sigma_scaling()
        elif self.params.maps.density_scaling == 'volume': fft_map.apply_volume_scaling()
        # ==============================>
        # Transform to the reference frame
        # ==============================>
        # Extract the points for the map (in the grid frame)
        masked_cart = self.grid.grid2cart(self.grid.global_mask().outer_mask(), origin_shift=True)
        # Create map handler in the native frame and extract the map values
        ref_map_true = ElectronDensityMap.from_fft_map(fft_map).as_map()
        masked_vals = ref_map_true.get_cart_values(masked_cart)
        # ==============================>
        # Create a new electron density map object for the "grid map"
        # ==============================>
        ref_map = ElectronDensityMap(map_data=masked_vals, unit_cell=self.grid.unit_cell(),
                        map_indices=self.grid.global_mask().outer_mask_indices(),
                        map_size=self.grid.grid_size(),
                        map_origin=self.grid.cart_origin(),
                        sparse=True)
        # Store the map as a child of the dataset
        ref_dataset.child = ref_map
        # ==============================>
        # Add some meta for debugging, etc
        # ==============================>
        ref_map.meta.type = 'reference-map'
        ref_map.meta.resolution = map_resolution
        ref_map.meta.map_mean = ref_map.get_map_data(sparse=True).min_max_mean().mean
        ref_map.meta.map_rms = ref_map.get_map_data(sparse=True).standard_deviation_of_the_sample()

        return ref_map

    def load_and_morph_maps(self, datasets, ref_map, map_resolution=0):
        """Create map from miller arrays. Transform map into the reference frame by sampling at the given points."""

        assert ref_map.is_sparse(), 'Reference map is not in sparse form'

        # ==============================>
        # Create holder for the output map objects
        # ==============================>
        map_list = MapHolderList()
        # ==============================>
        # Return empty list if no datasets
        # ==============================>
        if not datasets: return map_list

        # ==============================>
        # Report
        # ==============================>
        self.log.bar()
        self.log('Loading {} electron density maps @ {!s}A'.format(len(datasets), map_resolution))
        self.log.bar()
        # ==============================>
        # FFT diffraction data into maps
        # ==============================>
        self.log('Converting structure factors to electron density maps')
        start = time.time()
        for dataset in datasets:
            dataset.data.fft_maps['truncated'] = dataset.data.miller_arrays['truncated'].fft_map(resolution_factor = self.params.maps.resolution_factor,
                                                                                                 d_min             = map_resolution,
                                                                                                 symmetry_flags    = cctbx.maptbx.use_space_group_symmetry)
            # Remove diffraction data from dataset object to save memory
            dataset.data.miller_arrays['truncated'] = None
        # ==============================>
        # Report
        # ==============================>
        finish = time.time()
        self.log('> FFT-ing structure factors ({!s} Datasets) > Time Taken: {!s} seconds'.format(len(datasets), int(finish-start)))
        # ==============================>
        # Load maps in parallel
        # ==============================>
        self.log.bar()
        print('Loading maps (using {!s} cores)'.format(self.settings.cpus))
        start = time.time()
        arg_list = [MapLoader(dataset=d, grid=self.grid, reference_map=ref_map, args=self.args, verbose=self.settings.verbose) for d in datasets]
        # Print a sort of progress bar
        print('1'+''.join(['{:<5}'.format(i) for i in range(0,len(arg_list)+5,5)])[2:])
        print(' '*len(arg_list)+'|\r', end=''); sys.stdout.flush()
        dataset_maps = easy_mp.pool_map(func=wrapper_run, args=arg_list, processes=self.settings.cpus, chunksize=1)
        print('|')
        map_list.add(dataset_maps)
        # ==============================>
        # Clear fft map data to save memory
        # ==============================>
        for map in map_list.all():
            map_dataset = self.datasets.get(tag=map.meta.tag)
            map_dataset.data.fft_maps['truncated'] = None
        # ==============================>
        # Report
        # ==============================>
        finish = time.time()
        self.log('> Loading maps ({!s} Datasets) > Time Taken: {!s} seconds'.format(map_list.size(), int(finish-start)))
        self.log('----------------------------------->>>')

        return map_list

    #########################################################################################################
    #                                                                                                       #
    #                              Dataset utility functions (e.g. reset/sync)                              #
    #                                                                                                       #
    #########################################################################################################

    def new_files(self):
        """Get all of the files that were added on this run"""
        return self._new_dataset_files

    def reset_loaded_datasets(self):
        """Check that pickled datasets are ready for reprocessing, etc, if required"""

        datasets_for_reprocessing = self.datasets.mask(mask_name='analyse - old')

        for dataset in datasets_for_reprocessing:
            # ==============================>
            # Reset the model and data
            # ==============================>
            dataset.data.scaling = None
            # ==============================>
            # Reset the meta objects
            # ==============================>
            dataset.meta.analysed = False
            dataset.meta.dataset_map_info = None
            # ==============================>
            # Delete events from before
            # ==============================>
            dataset.events = []
            # ==============================>
            # Reset the map information for the dataset
            # ==============================>
            self.tables.dataset_map_info.loc[dataset.tag] = numpy.nan

    def check_loaded_datasets(self, datasets):
        """Check that the datasets are analysable (have the right mtz columns, etc)"""

        self.log.bar()
        self.log('Performing checks on the loaded datasets')
        self.log.bar()
        # ==============================>
        # Extract structure factor column names
        # ==============================>
        sf_cols = [c.split(',') for c in self.params.diffraction_data.structure_factors]
        # Print the columns we're looking for
        self.log('Checking for any of these structure factors in each dataset:')
        for sf_pair in sf_cols:
            self.log('> {} and {}'.format(*sf_pair))
        self.log.bar()
        # ==============================>
        # Validate columns
        # ==============================>
        # Record errors for all datasets without erroring (error at end)
        errors = []
        # Check for these columns in each dataset
        for dataset in datasets:
            # Check that the input files exist
            if not os.path.exists(dataset.model.filename):
                raise Sorry('Model file does not exist for dataset {}: {}'.format(dataset.tag, dataset.model.filename))
            if not os.path.exists(dataset.data.filename):
                raise Sorry('Data file does not exist for dataset {}: {}'.format(dataset.tag, dataset.data.filename))
            # Extract reflection data
            mtz_obj = dataset.data.mtz_object()
            # The structure factors to be used in this dataset
            dataset_sfs = None
            # ==============================>
            # Find which structure factors are present in this dataset
            # ==============================>
            for sf_pair in sf_cols:
                # Check that the data contains the appropriate column
                if mtz_obj.has_column(sf_pair[0]) and mtz_obj.has_column(sf_pair[1]):
                    dataset_sfs = sf_pair
                    break
            # Error if no columns are identified
            if dataset_sfs is None:
                errors.append('No matching structure factors were found in the reflection data for dataset {}. \n'.format(dataset.tag)+\
                              'Looking for structure factors: \n\t{}\n'.format('\n\t'.join(map(' and '.join,sf_cols))) +\
                              'Structure factors in this dataset: \n\t{}\n'.format('\n\t'.join(mtz_obj.column_labels()))+\
                              'You may need to change the diffraction_data.structure_factors option.')
                continue
            # Store the column labels in the dataset object
            dataset.meta.column_labels = ','.join(dataset_sfs)
            # Report which are being used
            self.log('Validating structure factors for dataset {}: {}'.format(dataset.tag, dataset.meta.column_labels))
            # ==============================>
            # Check the data for the selected columns
            # ==============================>
            for c in dataset_sfs:
                # Extract column from the dataset, and associated miller_set
                col = mtz_obj.get_column(c)
                ms_d = col.mtz_crystal().miller_set(anomalous_flag=False)
                # Get the boolean selection for valid reflections from the column
                values, valid = col.extract_values_and_selection_valid(-1).as_tuple()
                # List of reflections that have missing values
                zero_sel = flex.bool(valid.size(), True).set_selected(valid, 0)
                # ==============================>
                # Check that all data are valid values
                # ==============================>
                if self.params.checks.all_data_are_valid_values is True:
                    if sum(zero_sel) > 0:
                        zero_refl = '\n\t'.join(['Reflection: ({:3d}, {:3d}, {:3d}) - resolution: {:6.3f}A - value: {}'.format(i[0], i[1], i[2], d, v)
                                                    for (i,d), v in zip(ms_d.select(zero_sel).d_spacings(), values.select(zero_sel))])
                        errors.append('Structure factor column "{}" in dataset {} has invalid reflections. \n'.format(c, dataset.tag) + \
                                      '{} reflection(s) are set to N/A or zero. \n'.format(sum(zero_sel)) + \
                                      'You should populate the structure factors for these reflections with their estimated values -- this is normally performed automatically in refinement with phenix or refmac. \n' + \
                                      'Analysing maps with missing reflections (especially low resolution reflections!) will degrade the quality of the analysis. \n' + \
                                      'However, you can continue by setting checks.all_data_are_valid_values=None. \n' + \
                                      'Missing reflections (-1 indicates reflection set to N/A): \n\t{}'.format(zero_refl))
                        #continue
                # ==============================>
                # Check that the data is complete up until a certain resolution
                # ==============================>
                if self.params.diffraction_data.checks.low_resolution_completeness is not None:
                    # Find selection for the low resolution reflections
                    sel_low = ms_d.resolution_filter_selection(d_min=self.params.checks.low_resolution_completeness, d_max=999)
                    # Select these reflections in the dataset miller set
                    ms_d_low = ms_d.select(sel_low)
                    # Extract a complete set of miller indices up to cutoff resolution
                    ms_c_low = ms_d.complete_set(d_min_tolerance=0.0, d_min=self.params.checks.low_resolution_completeness, d_max=999)
                    # Calculate the lone set of the two sets
                    lone_set = ms_c_low.lone_set(ms_d_low)
                    # Check that there are the same number of reflections in this set as the other set
                    if lone_set.size() != 0:
                        miss_refl = '\n\t'.join(['Reflection: ({:3d}, {:3d}, {:3d}) - resolution: {:6.3f}A'.format(i[0], i[1], i[2], d)
                                                    for (i,d) in lone_set.d_spacings()])
                        # Record informative error message!
                        errors.append('Structure factor column "{}" in dataset {} has missing reflections below {}A. \n'.format(c, dataset.tag, self.params.checks.low_resolution_completeness) + \
                                      '{} reflection(s) are missing from the miller set in the reflection file. \n'.format(lone_set.size()) + \
                                      'You should add these missing reflections to the miller set and populate the structure factors for these reflections with their estimated values. \n' + \
                                      'The generation of missing miller indices can be done using uniqueify from CCP4; missing reflection values will then (by default) be automatically estimated during refinement with phenix or refmac. \n' + \
                                      'Analysing maps with missing reflections (especially low resolution reflections!) will degrade the quality of the analysis. \n' + \
                                      'You can ignore this -- though I really would not -- by setting checks.low_resolution_completeness to None. \n' + \
                                      'Missing reflections: \n\t{}'.format(miss_refl))
                        #continue
                    # Calculate overlap between low resolution set and valid set to ensure none missing from low resolution set
                    zero_sel_low = zero_sel.select(sel_low)
                    # Check if any low resolution reflections are invalid
                    if sum(zero_sel_low) > 0:
                        zero_refl = '\n\t'.join(['Reflection: ({:3d}, {:3d}, {:3d}) - resolution: {:6.3f}A - value: {}'.format(i[0], i[1], i[2], d, v)
                                                    for (i,d), v in zip(ms_d_low.select(zero_sel_low).d_spacings(), values.select(sel_low).select(zero_sel_low))])
                        errors.append('Structure factor column "{}" in dataset {} has invalid reflections below {}A. \n'.format(c, dataset.tag, self.params.checks.low_resolution_completeness)+\
                                      '{} reflection(s) are set to N/A or zero. \n'.format(sum(zero_sel_low)) + \
                                      'You should populate the structure factors for these reflections with their estimated values -- this is normally performed automatically in refinement with phenix or refmac. \n' + \
                                      'Analysing maps with missing reflections (especially low resolution reflections!) will degrade the quality of the analysis. \n' + \
                                      'You can ignore this -- though I really would not -- by setting checks.low_resolution_completeness to None. \n' + \
                                      'Missing reflections (-1 indicates reflection set to N/A): \n\t{}'.format(zero_refl))
                        #continue
        # ==============================>
        # Report Errors
        # ==============================>
        if errors:
            self.log.subheading('{} dataset checks failed'.format(len(errors)))
            for err_msg in errors:
                self.log.bar()
                self.log(err_msg)
            self.log.bar()
            raise Failure('{} dataset checks failed. Error messages printed above.'.format(len(errors)))

    def sync_datasets(self, datasets=None, overwrite_dataset_meta=False):
        """Sync the loaded datasets and the pandda dataset tables"""

        if not datasets: datasets = self.datasets.all()

        for dataset in datasets:
            # Copy data from pandda dataset tables to dataset
            if (dataset.meta.dataset_info is None) or overwrite_dataset_meta:
                dataset.meta.dataset_info = self.tables.dataset_info.loc[dataset.tag]
            # Copy data from dataset to pandda dataset tables
            else:
                for col,val in dataset.meta.dataset_info.iteritems():
                    self.tables.dataset_info.set_value(index=dataset.tag, col=col, value=val)

            # Copy data from pandda dataset tables to dataset
            if (dataset.meta.dataset_map_info is None) or overwrite_dataset_meta:
                dataset.meta.dataset_map_info = self.tables.dataset_map_info.loc[dataset.tag]
            # Copy data from dataset to pandda dataset tables
            else:
                for col,val in dataset.meta.dataset_map_info.iteritems():
                    self.tables.dataset_map_info.set_value(index=dataset.tag, col=col, value=val)

    #########################################################################################################
    #                                                                                                       #
    #                                  Dataset variation analysis functions                                 #
    #                                                                                                       #
    #########################################################################################################

    def analyse_unit_cell_variation(self):
        pass

    def analyse_alignment_variation(self):
        """Look at all of the rotation matrices for the local alignments and calculate the rms between neighbours"""

        # TODO TODO TODO
        return
        # TODO TODO TODO

        assert self.params.alignment.method in ['global', 'local']

        if self.params.alignment.method == 'global':
            self.log('GLOBAL ALIGNMENT SELECTED - NOT ANALYSING ROTATION MATRICES')
            return

        if self.settings.plot_graphs:
            import matplotlib
            matplotlib.interactive(False)
            from matplotlib import pyplot

        # Select datasets to analyse
        used_datasets = self.datasets.mask(mask_name='rejected - total', invert=True)

        ref_calpha_atoms = calphas(self.datasets.reference().model.hierarchy).atoms()
        ref_calpha_sites = ref_calpha_atoms.extract_xyz()
        ref_calpha_labels = [make_label(a) for a in ref_calpha_atoms]

        # Array to hold the output data
        num_datasets = len(used_datasets)
        num_pairs =  len(ref_c_alpha_labels)-1
        output_diffs = numpy.zeros((num_datasets, num_pairs, 2))

        # Iterate through the datasets and pull out the alignment matrices
        for d_num, dataset in enumerate(used_datasets):
            # Extract and sort dataset alignments
            alignments = dataset.local_alignment_transforms()
            alignment_keys = sorted(alignments.keys())
            assert alignment_keys == ref_c_alpha_labels

            # Iterate through adjacent pairs of matrices
            for i in range(0, num_pairs):
                # Label and lsq fit for the current calpha
                calpha_1 = alignment_keys[i]
                rt_1 = alignments[calpha_1]
                # And for the next calpha
                calpha_2 = alignment_keys[i+1]
                rt_2 = alignments[calpha_2]

                assert calpha_1 == ref_c_alpha_labels[i]
                assert calpha_2 == ref_c_alpha_labels[i+1]

                # Calculate the difference in the angles of the alignment matrices
                theta_1 = scitbx.math.math.acos((rt_1.r.trace()-1)/2.0)
                theta_2 = scitbx.math.math.acos((rt_2.r.trace()-1)/2.0)
                # XXX Should we calculate the absolute of the difference?
                theta_rad = theta_2-theta_1
                theta_deg = theta_rad * 180.0/scitbx.math.math.pi
                # Calculate the difference in the translation
                t_shift = (rt_2.t-rt_1.t).norm_sq()**0.5

#                # Calculate the angles from the multiplication of one by the inverse of the other
#                rt_1_2 = rt_1 * rt_2.inverse()
#                # Calculate the angle of the rotation matrix
#                theta_rad = scitbx.math.math.acos((rt_1_2.r.trace()-1)/2.0)
#                theta_deg = theta_rad * 180.0/scitbx.math.math.pi
#                # Calculate the length of the shift
#                t_shift =  rt_1_2.t.norm_sq()**0.5

                # Append to the array
                output_diffs[d_num, i, :] = theta_deg, t_shift

        # Directory to write the output to
        var_out_dir = self.file_manager.get_dir('analyses')
        # Write out to file
        numpy.savetxt(  fname = os.path.join(var_out_dir, 'calpha_rt_r_variation.csv'), X=output_diffs[:,:,0], delimiter=',', newline='\n' )
        numpy.savetxt(  fname = os.path.join(var_out_dir, 'calpha_rt_t_variation.csv'), X=output_diffs[:,:,1], delimiter=',', newline='\n' )

        # Write out graphs
        if self.settings.plot_graphs:

            # Create labels
            labels = ['']*num_pairs
            for i in range(0, num_pairs, 5)+[num_pairs-1]:
                labels[i] = i+1
            # Clear the last n before the last one
            n = 4
            labels[-1-n:-1] = ['']*n

            # BOX PLOT OF ROTATION AND TRANSLATION SHIFTS
            fig = pyplot.figure()
            pyplot.title('Rotation-translation alignment matrix variation between adjacent C-alpha')
            # ADJACENT ANGLE VARIATION
            pyplot.subplot(2, 1, 1)
            pyplot.boxplot(x=output_diffs[:,:,0], notch=True, sym='.', widths=0.5, whis=[5,95], whiskerprops={'ls':'-'}, flierprops={'ms':1}, labels=labels) # whis='range'
            pyplot.xlabel('C-alpha index')
            pyplot.ylabel('Angle Difference\n(degrees)')
            # ADJACENT SHIFT VARIATION
            pyplot.subplot(2, 1, 2)
            pyplot.boxplot(x=output_diffs[:,:,1], notch=True, sym='.', widths=0.5, whis=[5,95], whiskerprops={'ls':'-'}, flierprops={'ms':1}, labels=labels) # whis='range'
            pyplot.xlabel('C-alpha Index')
            pyplot.ylabel('Translation Difference\n(angstroms)')
            # Apply tight layout to prevent overlaps
            fig.set_tight_layout(True)
            # Save both
            pyplot.savefig(os.path.join(var_out_dir, 'calpha_rt_variation.png'), format='png')
            pyplot.close(fig)

    #########################################################################################################
    #                                                                                                       #
    #                                       Dataset selection functions                                     #
    #                                                                                                       #
    #########################################################################################################

    def select_resolution_limits(self):
        """Generate a set of resolution limits for the data analysis"""

        self.log.heading('Selecting resolution limits for analysis')

        # ================================================>
        # Use resolution of already-loaded maps
        # ================================================>
        if (self.args.flags.recalculate_statistical_maps == "no"):
            res_limits = self.stat_maps.get_resolutions()
            assert len(self.stat_maps.get_resolutions()) > 0
            self.log('----------------------------------->>>')
            self.log('Using previously loaded statistical maps')
            self.log('Resolutions of reloaded maps: {!s}'.format(', '.join(map(str,res_limits))))
            return res_limits

        # ================================================>
        # Select resolution range based on input parameters
        # ================================================>
        # Update the resolution limits using the resolution limits from the datasets supplied
        if self.params.analysis.dynamic_res_limits:
            self.log('Updating resolution limits based on the resolution of the loaded datasets')
            small_limit = max(self.params.analysis.high_res_upper_limit,
                              self.datasets.reference().data.summary.high_res,
                              min(self.tables.dataset_info['high_resolution']))
            large_limit = min(self.params.analysis.high_res_lower_limit,
                              max(self.tables.dataset_info['high_resolution']))
            # Round the limits up and down to create sensible limits
            small_limit = round(small_limit - 0.005, 2)    # i.e. 1.344 -> 1.34
            large_limit = round(large_limit + 0.005, 2)    # i.e. 3.423 -> 3.43
            self.log('Input limits: ({}-{})'.format(self.params.analysis.high_res_upper_limit,self.params.analysis.high_res_lower_limit))
            self.log('Updated limits:  ({}-{})'.format(small_limit, large_limit))
        else:
            self.log('Using the resolution limits defined in the input parameters')
            small_limit = self.params.analysis.high_res_upper_limit
            large_limit = self.params.analysis.high_res_lower_limit
            self.log('Resolution Limits: ({}-{})'.format(small_limit, large_limit))

        # ============================================================================>
        # Determine the range of resolutions already covered
        # ============================================================================>
        if (self.args.flags.recalculate_statistical_maps == "extend"):
            # Extract the resolution limits from previous runs
            curr_res_limits = self.stat_maps.get_resolutions()
            curr_small_limit = min(curr_res_limits)
            curr_large_limit = max(curr_res_limits)
        else:
            curr_res_limits = []
            curr_small_limit = small_limit
            curr_large_limit = small_limit
        # ============================================================================>
        # Combine to create new set of resolution limits
        # ============================================================================>
        if not self.params.analysis.high_res_increment:
            # No variable cutoff - select all
            res_limits = curr_res_limits + [large_limit]  # i.e. [2]
        else:
            small_res_limits = [round(x, 4) for x in numpy.arange(small_limit, curr_small_limit, self.params.analysis.high_res_increment).tolist()]
            large_res_limits = [round(x, 4) for x in numpy.arange(curr_large_limit, large_limit, self.params.analysis.high_res_increment).tolist()]
            res_limits = small_res_limits + curr_res_limits + large_res_limits + [large_limit]

        return sorted(set(res_limits))

    def select_datasets_for_density_characterisation(self, high_res_cutoff):
        """Select all datasets with resolution better than high_res_cutoff"""

        building_mask_name = 'characterisation @ {!s}A'.format(high_res_cutoff)

        # Create empty mask
        self.datasets.all_masks().add_mask(name=building_mask_name, values=False)
        # Counter for the number of datasets to select
        total_build = 0
        # Select from the datasets that haven't been rejected
        for dataset in self.datasets.mask(mask_name='characterisation'):
            # Check the resolution of the dataset
            if self.tables.dataset_info.get_value(index=dataset.tag, col='high_resolution') > high_res_cutoff:
                continue
            else:
                self.datasets.all_masks().set_value(name=building_mask_name, id=dataset.tag, value=True)
                # Check to see if the number of datasets to use in building has been reached
                total_build += 1
                if total_build >= self.params.statistical_maps.max_build_datasets:
                    self.log('Maximum number of datasets for building reached: {!s}={!s}'.format(total_build, self.params.statistical_maps.max_build_datasets))
                    break
        return building_mask_name, self.datasets.all_masks().get_mask(name=building_mask_name)

    def select_datasets_for_analysis(self, high_res_large_cutoff, high_res_small_cutoff):
        """Select all datasets with resolution between high and low limits"""

        assert high_res_large_cutoff > high_res_small_cutoff, '{!s} must be larger than {!s}'.format(high_res_large_cutoff, high_res_small_cutoff)

        analysis_mask_name = 'analysis @ {!s}A'.format(high_res_large_cutoff)

        # Create empty mask
        self.datasets.all_masks().add_mask(name=analysis_mask_name, values=False)
        # Select from the datasets that haven't been rejected
        for dataset in self.datasets.mask(mask_name='analyse - all'):
            # Check the resolution of the dataset (is not too low)
            if self.tables.dataset_info.get_value(index=dataset.tag, col='high_resolution') > high_res_large_cutoff:
                continue
            # Check the resolution of the dataset (is not too high)
            elif self.tables.dataset_info.get_value(index=dataset.tag, col='high_resolution') <= high_res_small_cutoff:
                continue
            else:
                self.datasets.all_masks().set_value(name=analysis_mask_name, id=dataset.tag, value=True)
        return analysis_mask_name, self.datasets.all_masks().get_mask(name=analysis_mask_name)

    #########################################################################################################
    #                                                                                                       #
    #                                               Event functions                                         #
    #                                                                                                       #
    #########################################################################################################

    def collate_event_counts(self):
        """Collate events from all of the datasets"""

        self.log('----------------------------------->>>')
        self.log('Collating Clusters')

        # List of points to be returned
        all_dataset_events = dict([(d.tag, d.events) for d in self.datasets.all()])

        # Print Cluster Summaries
        event_num = [(k, len(all_dataset_events[k])) for k in sorted(all_dataset_events.keys()) if all_dataset_events[k]]
        event_total = sum([a[1] for a in event_num])

        return event_total, event_num, all_dataset_events

    def cluster_events_and_update(self, events=[], update_tables=True, update_output=True):
        """Cluster events to sites and add information to the pandda tables"""

        if not events:
            print('No Events Found')
            return None

        self.log('----------------------------------->>>')
        self.log('Clustering identified events: {} Event(s)'.format(len(events)))
        site_list = cluster_events(events=events, cutoff=15.0/self.grid.grid_spacing(), linkage='average')
        site_list.sort(key=lambda s: (s.info.num_events, max([e.cluster.max for e in s.children])), reverse=True).renumber()
        # Add meta to the site list TODO implement this function -- blank at the moment TODO
        [s.find_protein_context(hierarchy=self.datasets.reference().model.hierarchy) for s in site_list.children]
        # Update the pandda tables?
        if update_tables:
            self.update_site_table(site_list=site_list, clear_table=True)
            self.update_event_table_site_info(events=events)
        # Generate output images and graphs?
        if update_output:
            # Plot output graph of site list
            self.log('Deleting old images: ')
            delete_with_glob(glob_str=self.file_manager.get_file('analyse_site_graph_mult').format('*'))
            bar.multiple_bar_plot_over_several_images(
                                    f_template = self.file_manager.get_file('analyse_site_graph_mult'),
                                    plot_vals  = [sorted([e.cluster.max for e in s.children],reverse=True) for s in site_list.children]   )
            # Create pictures of the sites on the protein
            self.make_pymol_site_image_and_scripts(site_list=site_list, make_images=True)

        return site_list

#    def image_blob(self, script, image, dataset, point, point_no, towards=[10,10,10]):
#        """Take pictures of the maps with ccp4mg"""
#
#        from giant.graphics import calculate_view_quaternion, multiply_quaternions
#
#        # Get the template to be filled in
#        template = PANDDA_HTML_ENV.get_template('ccp4mg-pic.py')
#
#        orientation = calculate_view_quaternion(towards, point)
#        rotate_1 = multiply_quaternions(orientation, (0.0, 0.5**0.5, 0.0, 0.5**0.5))
#        rotate_2 = multiply_quaternions(orientation, (0.5**0.5, 0.0, 0.0, 0.5**0.5))
#
#        for view_no, view in enumerate([orientation, rotate_1, rotate_2]):
#
#            view_script = script.format(point_no, view_no)
#            view_image  = image.format(point_no, view_no)
#
#            ccp4mg_script = template.render({
#                                                'view'  :{
#                                                                'camera_centre' : [-1*c for c in point],
#                                                                'orientation'   : list(view)
#                                                            },
#                                                'mol'   :{
#                                                                'path'  : dataset.file_manager.get_file('aligned_structure'),
#                                                                'name'  : 'aligned_structure'
#                                                            },
#                                         #       'map'   :{
#                                         #                       'path'    : dataset.file_manager.get_file('sampled_map'),
#                                         #                       'name'    : 'sampled_map',
#                                         #                       'contour' : [1]
#                                         #                   },
#                                                'diff_map' :{
#                                                                'path'    : dataset.file_manager.get_file('z_map_corrected_normalised'),
#                                                                'name'    : 'diff_map',
#                                                            #    'neg-contour' : -3,
#                                                                'pos-contour' : [2,3,4,5]
#                                                            }
#                                            })
#
#            # Write out the ccp4mg script to the dataset's scripts folder
#            with open(view_script, 'w') as fh:
#                fh.write(ccp4mg_script)
#
#            # Make the images
#            c = CommandManager('ccp4mg')
#            c.SetArguments(['-norestore','-picture', view_script, '-R', view_image, '-RO', """'{"size":"1500x1500"}'""", '-quit'])
#            c.Run()
#
#            if not os.path.exists(view_image):
#                print('FAILED TO MAKE IMAGES')
#                print(c.err)

    #########################################################################################################
    #                                                                                                       #
    #                                         Summary/output functions                                      #
    #                                                                                                       #
    #########################################################################################################

    def write_map_analyser_maps(self, map_analyser):
        """Write statistical maps for a map_analyser object"""

        # Resolution for file naming
        map_res = map_analyser.meta.resolution
        # Extract stat maps for this resolution
        stat_maps = map_analyser.statistical_maps
        # Set symmetry mask values to zero
        mask = flex.size_t(self.grid.symmetry_mask().inner_mask_indices())

        self.log('----------------------------------->>>')
        self.log('=> Writing characterised statistical maps @ {!s}A'.format(map_res))

        self.grid.write_array_as_map(array  = stat_maps.mean_map.get_map_data(sparse=False).as_1d().set_selected(mask, 0.0),
                                     f_name = self.file_manager.get_file('mean_map').format(map_res))
        self.grid.write_array_as_map(array  = stat_maps.medn_map.get_map_data(sparse=False).as_1d().set_selected(mask, 0.0),
                                     f_name = self.file_manager.get_file('medn_map').format(map_res))
        self.grid.write_array_as_map(array  = stat_maps.stds_map.get_map_data(sparse=False).as_1d().set_selected(mask, 0.0),
                                     f_name = self.file_manager.get_file('stds_map').format(map_res))
        self.grid.write_array_as_map(array  = stat_maps.sadj_map.get_map_data(sparse=False).as_1d().set_selected(mask, 0.0),
                                     f_name = self.file_manager.get_file('sadj_map').format(map_res))
        self.grid.write_array_as_map(array  = stat_maps.skew_map.get_map_data(sparse=False).as_1d().set_selected(mask, 0.0),
                                     f_name = self.file_manager.get_file('skew_map').format(map_res))
        self.grid.write_array_as_map(array  = stat_maps.kurt_map.get_map_data(sparse=False).as_1d().set_selected(mask, 0.0),
                                     f_name = self.file_manager.get_file('kurt_map').format(map_res))
        self.grid.write_array_as_map(array  = stat_maps.bimo_map.get_map_data(sparse=False).as_1d().set_selected(mask, 0.0),
                                     f_name = self.file_manager.get_file('bimo_map').format(map_res))

    def write_output_csvs(self):
        """Write CSV file of dataset variables"""

        self.log.subheading('Writing output CSVs', False, True)

        # Write the dataset information to csv file
        self.log.bar()
        self.log('Writing Dataset + Dataset Map Summary CSVs')
        self.log('\t'+self.file_manager.get_file('dataset_info'))
        self.tables.dataset_info.dropna(axis=1, how='all').to_csv(path_or_buf=self.file_manager.get_file('dataset_info'), index_label='dtag')
        self.log('\t'+self.file_manager.get_file('dataset_map_info'))
        self.tables.dataset_map_info.dropna(axis=1, how='all').to_csv(path_or_buf=self.file_manager.get_file('dataset_map_info'), index_label='dtag')
        self.log('\t'+self.file_manager.get_file('dataset_masks'))
        self.datasets.all_masks().table.to_csv(path_or_buf=self.file_manager.get_file('dataset_masks'), index_label='id')

        # Join the tables on the index of the main table
        self.log.bar()
        self.log('Writing COMBINED Dataset Summary CSV')
        comb_tab = (
            self.tables.dataset_info
                .join(self.tables.dataset_map_info, how='outer')
                .join(self.datasets.all_masks().table[PanddaMaskNames.write_mask_names], how='outer')
        )
        self.log('\t'+self.file_manager.get_file('dataset_combined_info'))
        comb_tab.dropna(axis=1, how='all').to_csv(path_or_buf=self.file_manager.get_file('dataset_combined_info'), index_label='dtag')

        # Write the event data only once events have been recorded
        if len(self.tables.event_info.index):
            self.log.bar()
            self.log('Writing Event+Site Summary CSVs')
            # Sort the event data by z-peak and write out
            sort_eve = self.tables.event_info.sort_values(by=['site_idx',self.args.results.events.order_by], ascending=[1,0])
            sort_eve = sort_eve.join(comb_tab, how='right')
            self.log('\t'+self.file_manager.get_file('event_info'))
            sort_eve.to_csv(path_or_buf=self.file_manager.get_file('event_info'))
            # Sort the sites by number of events and write out
            sort_sit = self.tables.site_info.sort_values(by=[self.args.results.sites.order_by],ascending=[0])
            self.log('\t'+self.file_manager.get_file('site_info'))
            sort_sit.to_csv( path_or_buf=self.file_manager.get_file('site_info'))

    def update_site_table(self, site_list, clear_table=True):
        """Add site entries to the site table"""

        # Clear an existing table
        if clear_table:
            self.tables.site_info = pandas.DataFrame(data    = None,
                                                     index   = self.tables.site_info.index.reindex([])[0],
                                                     columns = self.tables.site_info.columns)
        # Go through and update the site information
        for site in site_list.children:
            self.tables.site_info.loc[site.id,:] = None
            centroid_cart = tuple(flex.double(site.info.centroid)*self.grid.grid_spacing())
            self.tables.site_info.set_value(site.id, 'centroid', centroid_cart)
            self.tables.site_info.set_value(site.id, 'native_centroid', tuple(self.datasets.reference().model.alignment.ref2nat(coordinates=[centroid_cart])[0]))

    def make_pymol_site_image_and_scripts(self, site_list, make_images=True):
        """Generate pymol script to mark the location of identified sites"""

        pymol_str =  '# Mark the identified sites on the protein\n'
        pymol_str += 'from pymol import cmd\n'
        pymol_str += 'from pymol.cgo import *\n'
        pymol_str += 'cmd.load("{}", "reference")\n'.format(os.path.relpath(self.file_manager.get_file('reference_structure'), start=self.file_manager.get_dir('output_summaries')))
        pymol_str += 'cmd.show_as("cartoon", "reference")\n'
        pymol_str += 'cmd.color("cyan", "reference")\n'
        # Add sphere at each of the sites
        for site in site_list.children:
            # Only print the site if it has more than one event
            if len(site.children) > 1:
                lab = 'site_{}'.format(site.id)
                com = tuple(self.grid.grid2cart([site.info.centroid])[0])
                pymol_str += 'cmd.pseudoatom("{}", pos={}, vdw=2.5)\n'.format(lab, com)
                pymol_str += 'cmd.show("sphere", "{}")\n'.format(lab)
                pymol_str += 'cmd.label("{}", "{}")\n'.format(lab, site.id)
                pymol_str += 'cmd.color("deepteal", "{}")\n'.format(lab)
                pymol_str += 'cmd.set("label_color", "white", "{}")\n'.format(lab)
            # Label events as smaller spheres
            for event in site.children:
                lab = 'event'
                com = tuple(self.grid.grid2cart([event.cluster.centroid])[0])
                pymol_str += 'cmd.pseudoatom("{}", pos={}, vdw=0.5)\n'.format(lab, com)
                pymol_str += 'cmd.show("sphere", "{}")\n'.format(lab)
                pymol_str += 'cmd.color("blue", "{}")\n'.format(lab)
        # Set label things...
        pymol_str += 'cmd.set("label_size", 25)\n'
        pymol_str += 'cmd.set("label_position", (0,0,4))\n'
        pymol_str += 'cmd.bg_color(color="white")\n'
        # Write as python script
        with open(self.file_manager.get_file(file_tag='pymol_sites_py'), 'w') as fh:
            fh.write(pymol_str)

        # Run Pymol to generate images and output to pngs
        if make_images:
            pymol_str =  '# Load the protein representation and output images of sites\n'
            pymol_str += 'run {}\n'.format(os.path.relpath(self.file_manager.get_file(file_tag='pymol_sites_py'), start=self.file_manager.get_dir('output_summaries')))
            pymol_str += 'set ray_opaque_background, off\n'
            pymol_str += 'set specular, off\n'
            pymol_str += 'orient\n'
            pymol_str += 'png {}, width=1200, dpi=300, ray=1\n'.format(os.path.relpath(self.file_manager.get_file(file_tag='pymol_sites_png_1'), start=self.file_manager.get_dir('output_summaries')))
            pymol_str += 'rotate y, 180\n'
            pymol_str += 'png {}, width=1200, dpi=300, ray=1\n'.format(os.path.relpath(self.file_manager.get_file(file_tag='pymol_sites_png_2'), start=self.file_manager.get_dir('output_summaries')))
            pymol_str += 'quit'

            with open(self.file_manager.get_file(file_tag='pymol_sites_pml'), 'w') as fh:
                fh.write(pymol_str)

            # Change into directory as script runs off of relative paths
            os.chdir(self.file_manager.get_dir('output_summaries'))
            c = CommandManager('pymol')
            c.add_command_line_arguments(['-k', '-q', '-c', self.file_manager.get_file(file_tag='pymol_sites_pml')])
            try:    c.run()
            except: print("Failed to start pymol - maybe it's not available?")
            # Change back to top directory
            os.chdir(self.out_dir)

        #os.remove(self.file_manager.get_file(file_tag='pymol_sites_pml'))
        #os.remove(self.file_manager.get_file(file_tag='pymol_sites_py'))

    def add_map_info_to_table(self, dataset_maps, prefix='', suffix=''):
        """Add map information to central table"""

        for m in dataset_maps:
            self.tables.dataset_map_info.set_value(m.meta.tag, prefix+ 'map_uncertainty' +suffix, round(m.meta.map_uncertainty,3))
            self.tables.dataset_map_info.set_value(m.meta.tag, prefix+ 'obs_map_mean'    +suffix, round(m.meta.obs_map_mean,3))
            self.tables.dataset_map_info.set_value(m.meta.tag, prefix+ 'obs_map_rms'     +suffix, round(m.meta.obs_map_rms,3))
            self.tables.dataset_map_info.set_value(m.meta.tag, prefix+ 'scl_map_mean'    +suffix, round(m.meta.scl_map_mean,3))
            self.tables.dataset_map_info.set_value(m.meta.tag, prefix+ 'scl_map_rms'     +suffix, round(m.meta.scl_map_rms,3))

    def add_event_to_event_table(self, dataset, event):
        """Add event entries to the event table"""

        # Check event has not been added previously
        assert event.id not in self.tables.event_info.index.values.tolist(), 'Event Already Added!: {!s}'.format(event.id)
        # Add values to a new row in the table
        self.tables.event_info.loc[event.id,:] = None
        # Default to site_idx of 0 if no site given
        if event.parent:    site_idx = event.parent.id
        else:               site_idx = 0
        self.tables.event_info.set_value(event.id, 'site_idx', site_idx)
        # Event and cluster information
        self.tables.event_info.set_value(event.id, '1-BDC',  round(1.0-event.info.estimated_bdc,2))
        self.tables.event_info.set_value(event.id, 'z_peak', round(event.cluster.max,2))
        self.tables.event_info.set_value(event.id, 'z_mean', round(event.cluster.mean,2))
        self.tables.event_info.set_value(event.id, 'cluster_size', event.cluster.size)
#        self.tables.event_info.set_value(event.id, ['refx','refy','refz'], list(self.grid.grid2cart([event.cluster.peak],origin_shift=False)[0]))
        self.tables.event_info.set_value(event.id, ['x','y','z'], list(dataset.model.alignment.ref2nat(coordinates=self.grid.grid2cart([event.cluster.peak],origin_shift=True))[0]))
        self.tables.event_info.set_value(event.id, 'global_correlation_to_average_map', event.info.global_correlation)
        self.tables.event_info.set_value(event.id, 'local_correlation_to_average_map',  event.info.local_correlation)

    def update_event_table_site_info(self, events):
        """Update the event table for pre-existing events"""
        for e in events:
            assert e.id, 'NO ID GIVEN: {!s}'.format(e.id)
            assert e.parent, 'EVENT HAS NO PARENT: {!s}'.format(e.parent)
            self.tables.event_info.set_value(e.id, 'site_idx', e.parent.id)


class PanddaMapAnalyser(object):

    _average_map_name = 'mean_map'

    def __init__(self, dataset_maps, meta=None, statistical_maps=None, parent=None, log=None):
        """Class to hold dataset maps, statistical maps and meta data for a set of related maps. Also holds functions for analysing the maps."""

        # Validate the dataset maps
        assert (dataset_maps is None) or isinstance(dataset_maps, MapHolderList), 'dataset_maps must be stored in a MapHolderList. Type given: {!s}'.format(type(dataset_maps))
        # Validate the meta
        if meta:
            assert isinstance(meta, Meta), 'meta must be of type Meta. Type given: {!s}'.format(type(meta))
        else:
            meta = Meta()
        # Validate the statistical maps
        if statistical_maps:
            assert isinstance(statistical_maps, PanddaStatMapList), 'statistical_maps must be of type MapList. Type given: {!s}'.format(type(statistical_maps))
        else:
            statistical_maps = PanddaStatMapList()
        # Validate the parent object (main pandda object)
        if parent:
            assert isinstance(parent, PanddaMultiDatasetAnalyser), 'parent must be of type PanddaMultiDatasetAnalyser. Type given: {!s}'.format(type(parent))
        # Create log as appropriate
        if log:
            pass
        elif parent:
            log = parent.log
        else:
            log = Log(verbose=False)

        self.dataset_maps = dataset_maps
        self.meta = meta
        self.statistical_maps = statistical_maps
        self.parent = parent
        self.log = log

        assert hasattr(self.statistical_maps,self._average_map_name)

        if self.dataset_maps is not None: self._validate()

    def _validate(self):
        """Check that all of the added maps are the same size etc..."""

        m_ref = None
        for m in self.dataset_maps.all():
            if m_ref is None: m_ref = m

            assert m.data.all()  == m_ref.data.all(), 'Not all maps are the same shape'
            assert m.data.size() == m_ref.data.size(), 'Not all maps are the same size'

            if not hasattr(m.meta, 'map_uncertainty'):
                m.meta.map_uncertainty = None

        self.meta.map_data_size  = m_ref.data.size()
        self.meta.map_data_shape = m_ref.data.all()

    def _set_statistical_maps_from_array(self, template_map, map_array):
        """Set the five non-average-based statistical maps from an array"""

        assert map_array.shape == (self.meta.map_data_size, 5)

        # Create the other statistical maps
        self.statistical_maps.stds_map = template_map.new_from_template(map_data=flex.double(map_array[:,0].tolist()), sparse=template_map.is_sparse())
        self.statistical_maps.sadj_map = template_map.new_from_template(map_data=flex.double(map_array[:,1].tolist()), sparse=template_map.is_sparse())
        self.statistical_maps.skew_map = template_map.new_from_template(map_data=flex.double(map_array[:,2].tolist()), sparse=template_map.is_sparse())
        self.statistical_maps.kurt_map = template_map.new_from_template(map_data=flex.double(map_array[:,3].tolist()), sparse=template_map.is_sparse())
        self.statistical_maps.bimo_map = template_map.new_from_template(map_data=flex.double(map_array[:,4].tolist()), sparse=template_map.is_sparse())

    def select_average_map_type(self, map_name):
        """Select which maps is used for calculating statistical maps"""
        assert hasattr(self.statistical_maps, map_name)
        self._average_map_name = map_name

    def average_map(self):
        return self.statistical_maps[self._average_map_name]

    def calculate_average_maps(self, mask_name=None):
        """Calculate the average map from all of the different observations"""

        # Extract the maps to be used for averaging
        dataset_maps = self.dataset_maps.mask(mask_name=mask_name)

        if len(dataset_maps) == 1:
            self.log.bar(True, False)
            self.log('One dataset map provided for average map calculation -- using this map.')

            # Extract the map from the list
            m = dataset_maps[0]
            # Mean and median are simply the map value -- copy directly to the statistical maps
            mean_map_vals = medn_map_vals = numpy.array(m.data)

        else:
            self.log.bar(True, False)
            self.log('Calculating average maps from {} dataset maps'.format(len(dataset_maps)))

            # Chunk the points into groups - Compromise between cpu time and memory usage - ~200 dataset -> chunksize of 5000
            chunk_size = 500*iceil(1000.0/len(dataset_maps))
            chunk_idxs = [i for i in range(0, self.meta.map_data_size, chunk_size)]
            num_chunks = len(chunk_idxs)

            self.log('Iterating through {!s} points in {!s} chunks'.format(self.meta.map_data_size, num_chunks))
            t1 = time.time()

            mean_map_vals = numpy.zeros(self.meta.map_data_size)
            medn_map_vals = numpy.zeros(self.meta.map_data_size)

            for i_chunk, chunk_start in enumerate(chunk_idxs):
                status_bar_2(n=i_chunk, n_max=num_chunks)

                tmp_map_vals = numpy.array([m.data[chunk_start:chunk_start+chunk_size] for m in dataset_maps])

                # Check that the output values are the expected dimensions
                if i_chunk+1 < num_chunks:
                    assert len(tmp_map_vals) == len(dataset_maps)
                    assert len(tmp_map_vals.T) == chunk_size

                tmp_map_means = numpy.mean(tmp_map_vals, axis=0)
                mean_map_vals[chunk_start:chunk_start+chunk_size] = tmp_map_means
                tmp_map_medns = numpy.median(tmp_map_vals, axis=0)
                medn_map_vals[chunk_start:chunk_start+chunk_size] = tmp_map_medns

            status_bar_2(n=num_chunks, n_max=num_chunks)

            t2 = time.time()
            self.log('> Calculation of average maps > Time Taken: {!s} seconds'.format(int(t2-t1)))

        # Store the mean and median map values in the statistical maps object
        self.statistical_maps.mean_map = m.new_from_template(map_data=flex.double(mean_map_vals.flatten()), sparse=m.is_sparse())
        self.statistical_maps.medn_map = m.new_from_template(map_data=flex.double(medn_map_vals.flatten()), sparse=m.is_sparse())

        # Initialise/reset the other statistical maps with zero values
        self._set_statistical_maps_from_array(template_map = self.statistical_maps.mean_map,
                                              map_array    = numpy.zeros((self.meta.map_data_size, 5)))

        return self.statistical_maps.mean_map, self.statistical_maps.medn_map

    def calculate_map_uncertainties(self, masked_idxs=None, mask_name=None, q_cut=1.5, cpus=1):
        """Calculate the uncertainty in each of the different maps"""

        if masked_idxs is None:
            masked_idxs = flex.size_t(range(0, self.meta.map_data_size))
        else:
            assert max(masked_idxs) < self.meta.map_data_size, 'masked_idxs out of range of map'
            masked_idxs = flex.size_t(masked_idxs)

        self.log.bar()
        self.log('Selecting datasets for uncertainty calculation')
        self.log.bar()

        # Extract masked map values from the average map... and sort them
        comp_vals = self.average_map().data.select(masked_idxs)

        arg_list = []

        for i_m, m in enumerate(self.dataset_maps.mask(mask_name=mask_name)):

            if m.meta.map_uncertainty is not None:
                print('Uncertainty already calculated for dataset {!s} ({!s}/{!s})'.format(m.meta.tag, i_m+1, self.dataset_maps.size(mask_name=mask_name)))
                arg_list.append(None)
                continue

            # Get the file manager for the dataset to allow outputting of files
            file_manager = self.parent.datasets.get(tag=m.meta.tag).file_manager if self.parent else None

            u = UncertaintyCalculator(query_values=m.data.select(masked_idxs), ref_values=comp_vals, file_manager=file_manager)
            arg_list.append(u)

        t1 = time.time()
        num_to_process = len(arg_list)-arg_list.count(None)
        self.log('Calculating uncertainties of {!s} maps (using {!s} cores)'.format(num_to_process, cpus))
        self.log('----------------------------------->>>')
        print('1'+''.join(['{:<5}'.format(i) for i in range(0,num_to_process+5,5)])[2:])
        print(' '*num_to_process+'|\r', end=''); sys.stdout.flush()
        map_uncertainties = easy_mp.pool_map(func=wrapper_run, args=arg_list, processes=cpus, chunksize=1)
        print('|')
        t2 = time.time()
        self.log('> Calculation of map uncertainties > Time Taken: {!s} seconds'.format(int(t2-t1)))
        self.log('----------------------------------->>>')

        for i_m, m in enumerate(self.dataset_maps.mask(mask_name=mask_name)):
            map_unc = map_uncertainties[i_m]
            if m.meta.map_uncertainty is not None:
                assert map_unc is None
            else:
                assert map_unc is not None
                m.meta.map_uncertainty = map_unc
                self.log('Dataset {}: Uncertainty {:.4f}'.format(m.meta.tag, m.meta.map_uncertainty))

        return [m.meta.map_uncertainty for m in self.dataset_maps.mask(mask_name=mask_name)]

    def calculate_statistical_maps(self, mask_name=None, ignore_warnings=True, cpus=1):
        """Take the sampled maps and calculate statistics for each grid point across the datasets"""

        # Extract the maps to be used for averaging
        dataset_maps = self.dataset_maps.mask(mask_name=mask_name)

        if len(dataset_maps) == 1:
            self.log.bar(True, False)
            self.log('One dataset map provided for statistical map calculation -- setting all statistical values to zero.')
            self._set_statistical_maps_from_array(template_map = self.statistical_maps.mean_map,
                                                  map_array    = numpy.zeros((self.meta.map_data_size, 5)))

            return self.statistical_maps
        else:
            self.log.bar()
            self.log('Calculating statistics of {} grid points (using {!s} cores)'.format(self.meta.map_data_size, cpus))

            # Create statistics objects for each grid point
            if ignore_warnings:
                self.log('Suppressing Numpy Iteration Warnings... (Nothing to worry about)')
                warnings.simplefilter('ignore', category=RuntimeWarning)

            # Extract the map uncertainties
            uncertainties = [m.meta.map_uncertainty for m in dataset_maps]
            assert uncertainties.count(None) == 0, 'some maps have not got associated uncertainties'

            # Chunk the points into groups - Compromise between cpu time and memory usage - 1000 per cpu at 50 datasets
            chunk_size = iceil(1000.0*cpus*50.0/len(dataset_maps))
            chunk_idxs = [i for i in range(0, self.meta.map_data_size, chunk_size)]
            num_chunks = len(chunk_idxs)

            # Second level of iteration - split the first chunk level between the cpus
            chunk_size_2 = iceil(1.0*chunk_size/cpus)
            chunk_idxs_2 = [i for i in range(0, chunk_size, chunk_size_2)]
            num_chunks_2 = len(chunk_idxs_2)

            self.log('Iterating through {!s} points in blocks of {!s} ({!s} chunks)'.format(self.meta.map_data_size, chunk_size, num_chunks))

            t1 = time.time()

            # Output array of the 5 statistics for each map point
            point_statistics = numpy.zeros((self.meta.map_data_size, 5))

            tot = 0
            for i_chunk, chunk_start in enumerate(chunk_idxs):
                status_bar_2(n=i_chunk, n_max=num_chunks)

                # Argument list for multiprocessing
                arg_list = []

                # Loop through the secondary chunks and send for multi-core processing
                for i_chunk_2, chunk_start_2 in enumerate(chunk_idxs_2):

    #                print('\n--------------------->')
    #                print('Chunk {}-{}'.format(i_chunk, i_chunk_2))
    #                print('Getting {} - {}'.format(chunk_start+chunk_start_2, chunk_start+chunk_start_2+chunk_size_2))

                    # Lower limit - always the beginning of the chunk
                    l1 = chunk_start+chunk_start_2
                    # Upper limit - full chunk size, limited by the larger chunk size, or by map size
                    l2 = min(chunk_start+chunk_start_2+chunk_size_2, chunk_start+chunk_size, self.meta.map_data_size)

                    if l1 >= l2:
                        continue

                    # Extract map values from the maps
                    map_vals = [m.data[l1:l2] for m in dataset_maps]
                    # Want to iterate over grid points not datasets
                    map_vals = numpy.transpose(map_vals)
                    assert map_vals.shape[1] == len(dataset_maps)

                    # Create DensityStatistics object for analysis of the density variation
                    arg_list.append(DensityStatistics(observations_array=map_vals, uncertainties=uncertainties))

                if not arg_list: continue

                # Calculate the statistis of the grid points
                tmp_point_statistics = easy_mp.pool_map(func=wrapper_run, args=arg_list, processes=cpus)

                # Put values into the output array
                offset = 0
                for point_vals in tmp_point_statistics:
                    assert point_vals.shape[1] == 5
                    l1 = chunk_start+offset
                    l2 = l1+point_vals.shape[0]
                    if not (point_statistics[l1:l2,:] == 0.0).all():
                        print('Overwriting data?!')
                        print(point_statistics[l1-10:l2+10,:])
                        assert point_statistics[l1:l2,:].shape == point_vals.shape, '{} != {}'.format(point_statistics[l1:l2,:].shape, point_vals.shape)
                    point_statistics[l1:l2,:] = point_vals
                    offset += point_vals.shape[0]
                tot += offset

            status_bar_2(n=num_chunks, n_max=num_chunks)

            # Check that we've calculated the right number of things
            assert tot == self.meta.map_data_size, 'tot {}, map size {}'.format(tot, self.meta.map_data_size)

            t2 = time.time()
            self.log('> Calculation of map variation statistics > Time Taken: {!s} seconds'.format(int(t2-t1)))

        self._set_statistical_maps_from_array(template_map = self.statistical_maps.mean_map,
                                              map_array    = point_statistics)

        return self.statistical_maps

    def calculate_z_map(self, method, map=None, tag=None, uncertainty=None):
        """Calculate the z-map relative to the mean and std map"""

        assert method in ['none','adjusted','uncertainty','adjusted+uncertainty']
        assert [tag, map].count(None) == 1, 'Must provide tag OR map'

        if tag:
            assert map is None, 'cannot provide map and tag'
            map = self.dataset_maps.get(tag=tag)

        # Get uncertainty if needed but not provided
        if (uncertainty is None) and ('uncertainty' in method):
            uncertainty = map.meta.map_uncertainty
        # Check that a value has been found/supplied
        if 'uncertainty' in method:
            assert uncertainty is not None

        # Extract maps in the right sparseness
        is_sparse = map.is_sparse()
        # Extract mean values (for subtraction)
        comp_vals = self.average_map().get_map_data(sparse=is_sparse)

        # Extract the normalisation values (for division)
        if method == 'none':
            norm_vals = 1.0
#        elif method == 'naive':
#            norm_vals = self.statistical_maps.stds_map.get_map_data(sparse=is_sparse)
        elif method == 'adjusted':
            norm_vals = self.statistical_maps.sadj_map.get_map_data(sparse=is_sparse)
        elif method == 'uncertainty':
            norm_vals = uncertainty
        elif method == 'adjusted+uncertainty':
            norm_vals = flex.sqrt(self.statistical_maps.sadj_map.get_map_data(sparse=is_sparse)**2 + uncertainty**2)
        else:
            raise Exception('method not found: {!s}'.format(method))

        return (map - comp_vals)*(1.0/norm_vals)<|MERGE_RESOLUTION|>--- conflicted
+++ resolved
@@ -1370,12 +1370,6 @@
         # ==============================>
         loaded_datasets = []; errors = []
         self.log.bar()
-<<<<<<< HEAD
-        print('Loading Datasets...')
-        loaded_datasets = [PanddaDataset.from_file(model_filename=pdb, data_filename=mtz).label(num=num+n_offset, tag=dtag) for num, (pdb, mtz, dtag) in enumerate(self.new_files())]
-        finish = time.time()
-        self.log('> Adding Datasets > Time Taken: {!s} seconds'.format(int(finish-start)))
-=======
         self.log('Loading Datasets...')
         start = time.time()
         # ==============================>
@@ -1393,7 +1387,6 @@
                 errors.append('Dataset {}: {}'.format(dtag, err_msg))
         # ==============================>
         self.log('> Adding Datasets > Time Taken: {!s} seconds'.format(int(time.time()-start)), True)
->>>>>>> 637f1f57
         self.log.bar()
         # ==============================>
         # Report Errors
@@ -1413,12 +1406,9 @@
         f = PanddaDatasetFilenames
         p = PanddaDatasetPNGFilenames
         # ==============================>
-<<<<<<< HEAD
         # Catch errors and print at end
         # ==============================>
         errors = []
-=======
->>>>>>> 637f1f57
         for dataset in loaded_datasets:
             # ==============================>
             # Check that dataset has a CRYST line and unit cell information
